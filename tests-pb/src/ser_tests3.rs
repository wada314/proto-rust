--- conflicted
+++ resolved
@@ -1983,11 +1983,6 @@
             }
             &mut self.i32_unlabeled
         }
-        pub fn i32_repeated_mut<'this>(
-            &'this mut self,
-        ) -> ::puroro::internal::RefMutBumpVec<'bump, 'this, &'this mut i32> {
-            todo!()
-        }
         pub fn clear_float_unlabeled(&mut self) {
             self.float_unlabeled = ::std::default::Default::default();
         }
@@ -1996,11 +1991,6 @@
                 self.float_unlabeled = ::std::default::Default::default();
             }
             &mut self.float_unlabeled
-        }
-        pub fn float_repeated_mut<'this>(
-            &'this mut self,
-        ) -> ::puroro::internal::RefMutBumpVec<'bump, 'this, &'this mut f32> {
-            todo!()
         }
         pub fn clear_string_unlabeled(&mut self) {
             self.string_unlabeled = ::std::default::Default::default();
@@ -2012,15 +2002,6 @@
                 self.string_unlabeled = ::std::default::Default::default();
             }
             unsafe { self.string_unlabeled.as_mut_string_in(self._bump) }
-        }
-        pub fn string_repeated_mut<'this>(
-            &'this mut self,
-        ) -> ::puroro::internal::RefMutBumpVec<
-            'bump,
-            'this,
-            ::puroro::internal::RefMutBumpString<'bump, 'this>,
-        > {
-            todo!()
         }
         pub fn clear_submsg_unlabeled(&mut self) {
             self.submsg_unlabeled = ::std::default::Default::default();
@@ -2037,9 +2018,6 @@
                 )
             })
         }
-        pub fn submsg_repeated_mut<'this>(&'this mut self) -> ::puroro::internal::RefMutBumpVec<'bump, 'this, &'this mut self::_puroro_root::ser_tests3::_puroro_nested::msg::_puroro_impls::SubmsgBumpalo<'bump>>{
-            todo!()
-        }
         pub fn clear_enum_unlabeled(&mut self) {
             self.enum_unlabeled = ::std::default::Default::default();
         }
@@ -2051,15 +2029,6 @@
             }
             &mut self.enum_unlabeled
         }
-        pub fn enum_repeated_mut<'this>(
-            &'this mut self,
-        ) -> ::puroro::internal::RefMutBumpVec<
-            'bump,
-            'this,
-            &'this mut self::_puroro_root::ser_tests3::Enum,
-        > {
-            todo!()
-        }
         pub fn clear_very_large_field_number(&mut self) {
             self.very_large_field_number = ::std::default::Default::default();
         }
@@ -2094,11 +2063,7 @@
         = ::puroro::ClonedSlice<'this, i32>;
 
         fn i32_repeated<'this>(&'this self) -> Self::Field2RepeatedType<'this> {
-<<<<<<< HEAD
             todo!()
-=======
-            ::puroro::ClonedSlice::new(&self.i32_repeated)
->>>>>>> 26e11bf6
         }
         fn float_unlabeled_opt<'this>(&'this self) -> Option<f32> {
             ::std::option::Option::Some(::std::clone::Clone::clone(&self.float_unlabeled))
@@ -2109,11 +2074,7 @@
         = ::puroro::ClonedSlice<'this, f32>;
 
         fn float_repeated<'this>(&'this self) -> Self::Field4RepeatedType<'this> {
-<<<<<<< HEAD
             todo!()
-=======
-            ::puroro::ClonedSlice::new(&self.float_repeated)
->>>>>>> 26e11bf6
         }
         fn string_unlabeled_opt<'this>(&'this self) -> Option<&'this str> {
             ::std::option::Option::Some(self.string_unlabeled.as_ref())
@@ -2158,11 +2119,7 @@
         = ::puroro::ClonedSlice<'this, self::_puroro_root::ser_tests3::Enum>;
 
         fn enum_repeated<'this>(&'this self) -> Self::Field10RepeatedType<'this> {
-<<<<<<< HEAD
             todo!()
-=======
-            ::puroro::ClonedSlice::new(&self.enum_repeated)
->>>>>>> 26e11bf6
         }
         fn very_large_field_number_opt<'this>(&'this self) -> Option<i32> {
             ::std::option::Option::Some(::std::clone::Clone::clone(&self.very_large_field_number))
