// A generated source code by puroro library
// package official_samples2

pub mod _puroro_root {
    pub use super::super::_puroro_root::*;
}

pub use _puroro_simple_impl::Test1;
pub use _puroro_simple_impl::Test2;
pub use _puroro_simple_impl::Test3;
pub use _puroro_simple_impl::Test4;
pub mod _puroro_simple_impl {
    mod _puroro_root {
        pub use super::super::_puroro_root::*;
    }
    #[derive(::std::clone::Clone, ::std::cmp::PartialEq, ::std::fmt::Debug)]
    pub struct Test1 {
        pub a: ::std::option::Option<i32>,
    }
    impl ::puroro::Message<Test1> for Test1 {}

    impl super::_puroro_traits::Test1Trait for Test1 {
        fn a_opt<'this>(&'this self) -> Option<i32> {
            Clone::clone(&self.a)
        }
    }

    impl ::puroro::MessageRepresentativeImpl for Test1 {
        fn descriptor() -> &'static ::puroro::desc::MessageDescriptor {
            use ::puroro::once_cell::sync::Lazy;
            static LAZY_FIELD_DESCRIPTOR_ARRAY: Lazy<[::puroro::desc::FieldDescriptor; 1]> =
                Lazy::new(|| {
                    [{
                        let init = ::puroro::internal::FieldDescriptorInitializer {
                            name: "a",
                            number: 1,
                            lazy_containing_type: Lazy::new(|| {
                                <Test1 as ::puroro::MessageRepresentativeImpl>::descriptor()
                            }),
                        };
                        ::puroro::internal::init_field_descriptor(init)
                    }]
                });
            static LAZY_DESCRIPTOR: Lazy<::puroro::desc::MessageDescriptor> = Lazy::new(|| {
                let init = ::puroro::internal::MessageDescriptorInitializer {
                    name: "Test1",
                    lazy_fields: Lazy::new(|| Lazy::force(&LAZY_FIELD_DESCRIPTOR_ARRAY).as_ref()),
                };
                ::puroro::internal::init_message_descriptor(init)
            });
            Lazy::force(&LAZY_DESCRIPTOR)
        }
    }

    impl ::puroro::internal::DeserializableMessageFromBytesIterator for Test1 {
        fn deser<I>(&mut self, iter: I) -> ::puroro::Result<()>
        where
            I: ::std::iter::Iterator<Item = ::std::io::Result<u8>>,
        {
            ::puroro::internal::de::from_iter::deser_from_iter(self, iter)
        }
    }

    impl ::puroro::internal::de::DeserFieldsFromBytesIter for Test1 {
        fn deser_field<I>(
            &mut self,
            field_number: i32,
            data: ::puroro::internal::types::FieldData<
                &mut ::puroro::internal::de::from_iter::ScopedIter<I>,
            >,
        ) -> ::puroro::Result<()>
        where
            I: ::std::iter::Iterator<Item = ::std::io::Result<u8>>,
        {
            use ::puroro::internal::impls::simple::de::DeserFieldFromBytesIter;
            match field_number {
            1 => DeserFieldFromBytesIter::<
                ::puroro::tags::Optional, ::puroro::tags::Int32
            >::deser_field(&mut self.a, data),

            _ => unimplemented!("TODO: This case should be handled properly..."),
        }
        }
    }

    impl ::puroro::internal::SerializableMessageToIoWrite for Test1 {
        fn ser<W>(&self, out: &mut W) -> ::puroro::Result<()>
        where
            W: ::std::io::Write,
        {
            use ::puroro::internal::impls::simple::se::SerFieldToIoWrite;
            {
                SerFieldToIoWrite::<::puroro::tags::Optional, ::puroro::tags::Int32>::ser_field(
                    &self.a, 1, out,
                )?;
            }

            ::std::result::Result::Ok(())
        }
    }

    impl ::std::default::Default for Test1 {
        fn default() -> Self {
            Self {
                a: ::std::default::Default::default(),
            }
        }
    }
    #[derive(::std::clone::Clone, ::std::cmp::PartialEq, ::std::fmt::Debug)]
    pub struct Test2 {
        pub b: ::std::option::Option<::std::string::String>,
    }
    impl ::puroro::Message<Test2> for Test2 {}

    impl super::_puroro_traits::Test2Trait for Test2 {
        fn b_opt<'this>(&'this self) -> Option<&'this str> {
            self.b.as_ref().map(|v| v.as_ref())
        }
    }

    impl ::puroro::MessageRepresentativeImpl for Test2 {
        fn descriptor() -> &'static ::puroro::desc::MessageDescriptor {
            use ::puroro::once_cell::sync::Lazy;
            static LAZY_FIELD_DESCRIPTOR_ARRAY: Lazy<[::puroro::desc::FieldDescriptor; 1]> =
                Lazy::new(|| {
                    [{
                        let init = ::puroro::internal::FieldDescriptorInitializer {
                            name: "b",
                            number: 2,
                            lazy_containing_type: Lazy::new(|| {
                                <Test2 as ::puroro::MessageRepresentativeImpl>::descriptor()
                            }),
                        };
                        ::puroro::internal::init_field_descriptor(init)
                    }]
                });
            static LAZY_DESCRIPTOR: Lazy<::puroro::desc::MessageDescriptor> = Lazy::new(|| {
                let init = ::puroro::internal::MessageDescriptorInitializer {
                    name: "Test2",
                    lazy_fields: Lazy::new(|| Lazy::force(&LAZY_FIELD_DESCRIPTOR_ARRAY).as_ref()),
                };
                ::puroro::internal::init_message_descriptor(init)
            });
            Lazy::force(&LAZY_DESCRIPTOR)
        }
    }

    impl ::puroro::internal::DeserializableMessageFromBytesIterator for Test2 {
        fn deser<I>(&mut self, iter: I) -> ::puroro::Result<()>
        where
            I: ::std::iter::Iterator<Item = ::std::io::Result<u8>>,
        {
            ::puroro::internal::de::from_iter::deser_from_iter(self, iter)
        }
    }

    impl ::puroro::internal::de::DeserFieldsFromBytesIter for Test2 {
        fn deser_field<I>(
            &mut self,
            field_number: i32,
            data: ::puroro::internal::types::FieldData<
                &mut ::puroro::internal::de::from_iter::ScopedIter<I>,
            >,
        ) -> ::puroro::Result<()>
        where
            I: ::std::iter::Iterator<Item = ::std::io::Result<u8>>,
        {
            use ::puroro::internal::impls::simple::de::DeserFieldFromBytesIter;
            match field_number {
            2 => DeserFieldFromBytesIter::<
                ::puroro::tags::Optional, ::puroro::tags::String
            >::deser_field(&mut self.b, data),

            _ => unimplemented!("TODO: This case should be handled properly..."),
        }
        }
    }

    impl ::puroro::internal::SerializableMessageToIoWrite for Test2 {
        fn ser<W>(&self, out: &mut W) -> ::puroro::Result<()>
        where
            W: ::std::io::Write,
        {
            use ::puroro::internal::impls::simple::se::SerFieldToIoWrite;
            {
                SerFieldToIoWrite::<::puroro::tags::Optional, ::puroro::tags::String>::ser_field(
                    &self.b, 2, out,
                )?;
            }

            ::std::result::Result::Ok(())
        }
    }

    impl ::std::default::Default for Test2 {
        fn default() -> Self {
            Self {
                b: ::std::default::Default::default(),
            }
        }
    }
    #[derive(::std::clone::Clone, ::std::cmp::PartialEq, ::std::fmt::Debug)]
    pub struct Test3 {
        pub c: ::std::option::Option<
            ::std::boxed::Box<self::_puroro_root::official_samples2::_puroro_simple_impl::Test1>,
        >,
    }
    impl ::puroro::Message<Test3> for Test3 {}

    impl super::_puroro_traits::Test3Trait for Test3 {
        type Field3MessageType<'this>
        where
            Self: 'this,
        = &'this self::_puroro_root::official_samples2::_puroro_simple_impl::Test1;
        fn c_opt<'this>(&'this self) -> Option<Self::Field3MessageType<'this>> {
            self.c.as_ref().map(|v| v.as_ref())
        }
    }

    impl ::puroro::MessageRepresentativeImpl for Test3 {
        fn descriptor() -> &'static ::puroro::desc::MessageDescriptor {
            use ::puroro::once_cell::sync::Lazy;
            static LAZY_FIELD_DESCRIPTOR_ARRAY: Lazy<[::puroro::desc::FieldDescriptor; 1]> =
                Lazy::new(|| {
                    [{
                        let init = ::puroro::internal::FieldDescriptorInitializer {
                            name: "c",
                            number: 3,
                            lazy_containing_type: Lazy::new(|| {
                                <Test3 as ::puroro::MessageRepresentativeImpl>::descriptor()
                            }),
                        };
                        ::puroro::internal::init_field_descriptor(init)
                    }]
                });
            static LAZY_DESCRIPTOR: Lazy<::puroro::desc::MessageDescriptor> = Lazy::new(|| {
                let init = ::puroro::internal::MessageDescriptorInitializer {
                    name: "Test3",
                    lazy_fields: Lazy::new(|| Lazy::force(&LAZY_FIELD_DESCRIPTOR_ARRAY).as_ref()),
                };
                ::puroro::internal::init_message_descriptor(init)
            });
            Lazy::force(&LAZY_DESCRIPTOR)
        }
    }

    impl ::puroro::internal::DeserializableMessageFromBytesIterator for Test3 {
        fn deser<I>(&mut self, iter: I) -> ::puroro::Result<()>
        where
            I: ::std::iter::Iterator<Item = ::std::io::Result<u8>>,
        {
            ::puroro::internal::de::from_iter::deser_from_iter(self, iter)
        }
    }

    impl ::puroro::internal::de::DeserFieldsFromBytesIter for Test3 {
        fn deser_field<I>(
            &mut self,
            field_number: i32,
            data: ::puroro::internal::types::FieldData<
                &mut ::puroro::internal::de::from_iter::ScopedIter<I>,
            >,
        ) -> ::puroro::Result<()>
        where
            I: ::std::iter::Iterator<Item = ::std::io::Result<u8>>,
        {
            use ::puroro::internal::impls::simple::de::DeserFieldFromBytesIter;
            match field_number {
                3 => DeserFieldFromBytesIter::<
                    ::puroro::tags::Optional,
                    ::puroro::tags::Message<
                        ::std::boxed::Box<
                            self::_puroro_root::official_samples2::_puroro_simple_impl::Test1,
                        >,
                    >,
                >::deser_field(&mut self.c, data),

                _ => unimplemented!("TODO: This case should be handled properly..."),
            }
        }
    }

    impl ::puroro::internal::SerializableMessageToIoWrite for Test3 {
        fn ser<W>(&self, out: &mut W) -> ::puroro::Result<()>
        where
            W: ::std::io::Write,
        {
            use ::puroro::internal::impls::simple::se::SerFieldToIoWrite;
            {
                SerFieldToIoWrite::<
                    ::puroro::tags::Optional,
                    ::puroro::tags::Message<
                        ::std::boxed::Box<
                            self::_puroro_root::official_samples2::_puroro_simple_impl::Test1,
                        >,
                    >,
                >::ser_field(&self.c, 3, out)?;
            }

            ::std::result::Result::Ok(())
        }
    }

    impl ::std::default::Default for Test3 {
        fn default() -> Self {
            Self {
                c: ::std::default::Default::default(),
            }
        }
    }
    #[derive(::std::clone::Clone, ::std::cmp::PartialEq, ::std::fmt::Debug)]
    pub struct Test4 {
        pub d: ::std::vec::Vec<i32>,
    }
    impl ::puroro::Message<Test4> for Test4 {}

    impl super::_puroro_traits::Test4Trait for Test4 {
        type Field4RepeatedType<'this> = ::std::iter::Cloned<::std::slice::Iter<'this, i32>>;

        fn d<'this>(&'this self) -> Self::Field4RepeatedType<'this> {
            self.d.iter().cloned()
        }
    }

    impl ::puroro::MessageRepresentativeImpl for Test4 {
        fn descriptor() -> &'static ::puroro::desc::MessageDescriptor {
            use ::puroro::once_cell::sync::Lazy;
            static LAZY_FIELD_DESCRIPTOR_ARRAY: Lazy<[::puroro::desc::FieldDescriptor; 1]> =
                Lazy::new(|| {
                    [{
                        let init = ::puroro::internal::FieldDescriptorInitializer {
                            name: "d",
                            number: 4,
                            lazy_containing_type: Lazy::new(|| {
                                <Test4 as ::puroro::MessageRepresentativeImpl>::descriptor()
                            }),
                        };
                        ::puroro::internal::init_field_descriptor(init)
                    }]
                });
            static LAZY_DESCRIPTOR: Lazy<::puroro::desc::MessageDescriptor> = Lazy::new(|| {
                let init = ::puroro::internal::MessageDescriptorInitializer {
                    name: "Test4",
                    lazy_fields: Lazy::new(|| Lazy::force(&LAZY_FIELD_DESCRIPTOR_ARRAY).as_ref()),
                };
                ::puroro::internal::init_message_descriptor(init)
            });
            Lazy::force(&LAZY_DESCRIPTOR)
        }
    }

    impl ::puroro::internal::DeserializableMessageFromBytesIterator for Test4 {
        fn deser<I>(&mut self, iter: I) -> ::puroro::Result<()>
        where
            I: ::std::iter::Iterator<Item = ::std::io::Result<u8>>,
        {
            ::puroro::internal::de::from_iter::deser_from_iter(self, iter)
        }
    }

    impl ::puroro::internal::de::DeserFieldsFromBytesIter for Test4 {
        fn deser_field<I>(
            &mut self,
            field_number: i32,
            data: ::puroro::internal::types::FieldData<
                &mut ::puroro::internal::de::from_iter::ScopedIter<I>,
            >,
        ) -> ::puroro::Result<()>
        where
            I: ::std::iter::Iterator<Item = ::std::io::Result<u8>>,
        {
            use ::puroro::internal::impls::simple::de::DeserFieldFromBytesIter;
            match field_number {
            4 => DeserFieldFromBytesIter::<
                ::puroro::tags::Repeated, ::puroro::tags::Int32
            >::deser_field(&mut self.d, data),

            _ => unimplemented!("TODO: This case should be handled properly..."),
        }
        }
    }

    impl ::puroro::internal::SerializableMessageToIoWrite for Test4 {
        fn ser<W>(&self, out: &mut W) -> ::puroro::Result<()>
        where
            W: ::std::io::Write,
        {
            use ::puroro::internal::impls::simple::se::SerFieldToIoWrite;
            {
                SerFieldToIoWrite::<::puroro::tags::Repeated, ::puroro::tags::Int32>::ser_field(
                    &self.d, 4, out,
                )?;
            }

            ::std::result::Result::Ok(())
        }
    }

    impl ::std::default::Default for Test4 {
        fn default() -> Self {
            Self {
                d: ::std::default::Default::default(),
            }
        }
    }
}

pub use _puroro_impls::*;
pub mod _puroro_impls {
    mod _puroro_root {
        pub use super::super::_puroro_root::*;
    }
    use super::_puroro_traits::*;
    impl Test1Trait for () {}
    impl<T, U> Test1Trait for (T, U)
    where
        T: Test1Trait,
        U: Test1Trait,
    {
<<<<<<< HEAD
        fn a<'this>(&'this self) -> Option<i32> {
            let u = <U as Test1Trait>::a(&self.1);
            u.or_else(|| <T as Test1Trait>::a(&self.0))
=======
        fn a_opt<'this>(&'this self) -> Option<i32> {
            <U as Test1Trait>::a_opt(&self.1).or_else(|| <T as Test1Trait>::a_opt(&self.0))
>>>>>>> e9f943cf
        }
    }
    impl<T, U> Test1Trait for ::puroro::Either<T, U>
    where
        T: Test1Trait,
        U: Test1Trait,
    {
        fn a_opt<'this>(&'this self) -> ::std::option::Option<i32> {
            self.as_ref().either(
                |t| <T as Test1Trait>::a_opt(t),
                |u| <U as Test1Trait>::a_opt(u),
            )
        }
    }
    impl<T> Test1Trait for ::std::option::Option<T>
    where
        T: Test1Trait,
    {
        fn a_opt<'this>(&'this self) -> ::std::option::Option<i32> {
            self.as_ref().and_then(|msg| msg.a_opt())
        }
    }

    #[derive(::std::clone::Clone, ::std::cmp::PartialEq, ::std::fmt::Debug)]

    pub struct Test1SingleField1 {
        pub a: i32,
    }

    impl ::puroro::Message<super::Test1> for Test1SingleField1 {}

    impl super::_puroro_traits::Test1Trait for Test1SingleField1 {
        fn a_opt<'this>(&'this self) -> ::std::option::Option<i32> {
            ::std::option::Option::Some(::std::clone::Clone::clone(&self.a))
        }
    }

    impl ::puroro::internal::SerializableMessageToIoWrite for Test1SingleField1 {
        fn ser<W>(&self, out: &mut W) -> ::puroro::Result<()>
        where
            W: ::std::io::Write,
        {
            use ::puroro::internal::impls::single_field::se::SerFieldToIoWrite;
            SerFieldToIoWrite::<::puroro::tags::Optional, ::puroro::tags::Int32>::ser_field::<
                (),
                _,
                _,
            >(::std::iter::once(&self.a), 1, out)?;
            ::std::result::Result::Ok(())
        }
    }

    impl ::std::convert::From<i32> for Test1SingleField1 {
        fn from(value: i32) -> Self {
            Self { a: value }
        }
    }
    pub struct Test1Builder<T>(T);

    impl<T> Test1Builder<T>
    where
        T: Test1Trait,
    {
        pub fn append_a(self, value: i32) -> Test1Builder<(T, Test1SingleField1)> {
            Test1Builder((self.0, Test1SingleField1 { a: value }))
        }

        pub fn build(self) -> T {
            self.0
        }
    }

    impl Test1Builder<()> {
        pub fn new() -> Self {
            Self(())
        }
    }
    impl Test2Trait for () {}
    impl<T, U> Test2Trait for (T, U)
    where
        T: Test2Trait,
        U: Test2Trait,
    {
<<<<<<< HEAD
        fn b<'this>(&'this self) -> Option<&'this str> {
            let u = <U as Test2Trait>::b(&self.1);
            u.or_else(|| <T as Test2Trait>::b(&self.0))
=======
        fn b_opt<'this>(&'this self) -> Option<&'this str> {
            <U as Test2Trait>::b_opt(&self.1).or_else(|| <T as Test2Trait>::b_opt(&self.0))
>>>>>>> e9f943cf
        }
    }
    impl<T, U> Test2Trait for ::puroro::Either<T, U>
    where
        T: Test2Trait,
        U: Test2Trait,
    {
        fn b_opt<'this>(&'this self) -> ::std::option::Option<&'this str> {
            self.as_ref().either(
                |t| <T as Test2Trait>::b_opt(t),
                |u| <U as Test2Trait>::b_opt(u),
            )
        }
    }
    impl<T> Test2Trait for ::std::option::Option<T>
    where
        T: Test2Trait,
    {
        fn b_opt<'this>(&'this self) -> ::std::option::Option<&'this str> {
            self.as_ref().and_then(|msg| msg.b_opt())
        }
    }

    #[derive(::std::clone::Clone, ::std::cmp::PartialEq, ::std::fmt::Debug)]

    pub struct Test2SingleField2<ScalarType>
    where
        ScalarType: ::std::convert::AsRef<str>
            + ::std::clone::Clone
            + ::std::cmp::PartialEq
            + ::std::fmt::Debug,
    {
        pub b: ScalarType,
    }

    impl<ScalarType> ::puroro::Message<super::Test2> for Test2SingleField2<ScalarType> where
        ScalarType: ::std::convert::AsRef<str>
            + ::std::clone::Clone
            + ::std::cmp::PartialEq
            + ::std::fmt::Debug
    {
    }

    impl<ScalarType> super::_puroro_traits::Test2Trait for Test2SingleField2<ScalarType>
    where
        ScalarType: ::std::convert::AsRef<str>
            + ::std::clone::Clone
            + ::std::cmp::PartialEq
            + ::std::fmt::Debug,
    {
        fn b_opt<'this>(&'this self) -> ::std::option::Option<&'this str> {
            ::std::option::Option::Some(self.b.as_ref())
        }
    }

    impl<ScalarType> ::puroro::internal::SerializableMessageToIoWrite for Test2SingleField2<ScalarType>
    where
        ScalarType: ::std::convert::AsRef<str>
            + ::std::clone::Clone
            + ::std::cmp::PartialEq
            + ::std::fmt::Debug,
    {
        fn ser<W>(&self, out: &mut W) -> ::puroro::Result<()>
        where
            W: ::std::io::Write,
        {
            use ::puroro::internal::impls::single_field::se::SerFieldToIoWrite;
            SerFieldToIoWrite::<::puroro::tags::Optional, ::puroro::tags::String>::ser_field::<
                ScalarType,
                _,
                _,
            >(::std::iter::once(&self.b), 2, out)?;
            ::std::result::Result::Ok(())
        }
    }

    impl<ScalarType> ::std::convert::From<ScalarType> for Test2SingleField2<ScalarType>
    where
        ScalarType: ::std::convert::AsRef<str>
            + ::std::clone::Clone
            + ::std::cmp::PartialEq
            + ::std::fmt::Debug,
    {
        fn from(value: ScalarType) -> Self {
            Self { b: value }
        }
    }
    pub struct Test2Builder<T>(T);

    impl<T> Test2Builder<T>
    where
        T: Test2Trait,
    {
        pub fn append_b<ScalarType>(
            self,
            value: ScalarType,
        ) -> Test2Builder<(T, Test2SingleField2<ScalarType>)>
        where
            ScalarType: ::std::convert::AsRef<str>
                + ::std::clone::Clone
                + ::std::cmp::PartialEq
                + ::std::fmt::Debug,
        {
            Test2Builder((self.0, Test2SingleField2 { b: value }))
        }

        pub fn build(self) -> T {
            self.0
        }
    }

    impl Test2Builder<()> {
        pub fn new() -> Self {
            Self(())
        }
    }
    impl Test3Trait for () {
        type Field3MessageType<'this>
        where
            Self: 'this,
        = ();
    }
    impl<T, U> Test3Trait for (T, U)
    where
        T: Test3Trait,
        U: Test3Trait,
    {
        type Field3MessageType<'this>
        where
            Self: 'this,
        = (
            ::std::option::Option<<T as Test3Trait>::Field3MessageType<'this>>,
            ::std::option::Option<<U as Test3Trait>::Field3MessageType<'this>>,
        );
        fn c_opt<'this>(&'this self) -> Option<Self::Field3MessageType<'this>> {
            match (
                <T as Test3Trait>::c_opt(&self.0),
                <U as Test3Trait>::c_opt(&self.1),
            ) {
                (None, None) => None,
                (Some(t), None) => Some((Some(t), None)),
                (None, Some(u)) => Some((None, Some(u))),
                (Some(t), Some(u)) => Some((Some(t), Some(u))),
            }
        }
    }
    impl<T, U> Test3Trait for ::puroro::Either<T, U>
    where
        T: Test3Trait,
        U: Test3Trait,
    {
        type Field3MessageType<'this>
        where
            Self: 'this,
        = ::puroro::Either<
            <T as Test3Trait>::Field3MessageType<'this>,
            <U as Test3Trait>::Field3MessageType<'this>,
        >;
        fn c_opt<'this>(&'this self) -> ::std::option::Option<Self::Field3MessageType<'this>> {
            self.as_ref().either(
                |t| <T as Test3Trait>::c_opt(t).map(|t| ::puroro::Either::Left(t)),
                |u| <U as Test3Trait>::c_opt(u).map(|u| ::puroro::Either::Right(u)),
            )
        }
    }
    impl<T> Test3Trait for ::std::option::Option<T>
    where
        T: Test3Trait,
    {
        type Field3MessageType<'this>
        where
            Self: 'this,
        = T::Field3MessageType<'this>;
        fn c_opt<'this>(&'this self) -> ::std::option::Option<Self::Field3MessageType<'this>> {
            self.as_ref().and_then(|msg| msg.c_opt())
        }
    }

    #[derive(::std::clone::Clone, ::std::cmp::PartialEq, ::std::fmt::Debug)]

    pub struct Test3SingleField3<ScalarType>
    where
        ScalarType: self::_puroro_root::official_samples2::_puroro_traits::Test1Trait
            + ::std::clone::Clone
            + ::std::cmp::PartialEq
            + ::std::fmt::Debug,
    {
        pub c: ScalarType,
    }

    impl<ScalarType> ::puroro::Message<super::Test3> for Test3SingleField3<ScalarType> where
        ScalarType: self::_puroro_root::official_samples2::_puroro_traits::Test1Trait
            + ::std::clone::Clone
            + ::std::cmp::PartialEq
            + ::std::fmt::Debug
    {
    }

    impl<ScalarType> super::_puroro_traits::Test3Trait for Test3SingleField3<ScalarType>
    where
        ScalarType: self::_puroro_root::official_samples2::_puroro_traits::Test1Trait
            + ::std::clone::Clone
            + ::std::cmp::PartialEq
            + ::std::fmt::Debug,
    {
        type Field3MessageType<'this>
        where
            Self: 'this,
        = &'this ScalarType;

        fn c_opt<'this>(&'this self) -> ::std::option::Option<Self::Field3MessageType<'this>> {
            ::std::option::Option::Some(&self.c)
        }
    }

    impl<ScalarType> ::puroro::internal::SerializableMessageToIoWrite for Test3SingleField3<ScalarType>
    where
        ScalarType: self::_puroro_root::official_samples2::_puroro_traits::Test1Trait
            + ::std::clone::Clone
            + ::std::cmp::PartialEq
            + ::std::fmt::Debug,
        ScalarType: ::puroro::internal::SerializableMessageToIoWrite,
    {
        fn ser<W>(&self, out: &mut W) -> ::puroro::Result<()>
        where
            W: ::std::io::Write,
        {
            use ::puroro::internal::impls::single_field::se::SerFieldToIoWrite;
            SerFieldToIoWrite::<
            ::puroro::tags::Optional, ::puroro::tags::Message<ScalarType>
        >::ser_field::
        <ScalarType, _, _>
        (
            ::std::iter::once(&self.c),
            3,
            out
        )?;
            ::std::result::Result::Ok(())
        }
    }

    impl<ScalarType> ::std::convert::From<ScalarType> for Test3SingleField3<ScalarType>
    where
        ScalarType: self::_puroro_root::official_samples2::_puroro_traits::Test1Trait
            + ::std::clone::Clone
            + ::std::cmp::PartialEq
            + ::std::fmt::Debug,
    {
        fn from(value: ScalarType) -> Self {
            Self { c: value }
        }
    }
    pub struct Test3Builder<T>(T);

    impl<T> Test3Builder<T>
    where
        T: Test3Trait,
    {
        pub fn append_c<ScalarType>(
            self,
            value: ScalarType,
        ) -> Test3Builder<(T, Test3SingleField3<ScalarType>)>
        where
            ScalarType: self::_puroro_root::official_samples2::_puroro_traits::Test1Trait
                + ::std::clone::Clone
                + ::std::cmp::PartialEq
                + ::std::fmt::Debug,
        {
            Test3Builder((self.0, Test3SingleField3 { c: value }))
        }

        pub fn build(self) -> T {
            self.0
        }
    }

    impl Test3Builder<()> {
        pub fn new() -> Self {
            Self(())
        }
    }
    impl Test4Trait for () {
        type Field4RepeatedType<'this>
        where
            Self: 'this,
        = ::puroro::internal::impls::empty::EmptyRepeatedField<i32>;
        fn d<'this>(&'this self) -> Self::Field4RepeatedType<'this> {
            ::puroro::internal::impls::empty::EmptyRepeatedField::new()
        }
    }
    impl<T, U> Test4Trait for (T, U)
    where
        T: Test4Trait,
        U: Test4Trait,
    {
        type Field4RepeatedType<'this>
        where
            Self: 'this,
        = ::puroro::internal::impls::merged::MergedRepeatedField<
            <T as Test4Trait>::Field4RepeatedType<'this>,
            <U as Test4Trait>::Field4RepeatedType<'this>,
        >;

        fn d<'this>(&'this self) -> Self::Field4RepeatedType<'this> {
            ::puroro::internal::impls::merged::MergedRepeatedField::new(
                <T as Test4Trait>::d(&self.0),
                <U as Test4Trait>::d(&self.1),
            )
        }
    }
    impl<T, U> Test4Trait for ::puroro::Either<T, U>
    where
        T: Test4Trait,
        U: Test4Trait,
    {
        type Field4RepeatedType<'this>
        where
            Self: 'this,
        = ::puroro::internal::impls::either::EitherRepeatedField<
            <T as Test4Trait>::Field4RepeatedType<'this>,
            <U as Test4Trait>::Field4RepeatedType<'this>,
        >;

        fn d<'this>(&'this self) -> Self::Field4RepeatedType<'this> {
            ::puroro::internal::impls::either::EitherRepeatedField::new(
                self.as_ref()
                    .map_left(|t| <T as Test4Trait>::d(t))
                    .map_right(|u| <U as Test4Trait>::d(u)),
            )
        }
    }
    impl<T> Test4Trait for ::std::option::Option<T>
    where
        T: Test4Trait,
    {
        type Field4RepeatedType<'this>
        where
            Self: 'this,
        = ::std::iter::Flatten<
            ::std::option::IntoIter<
                <T::Field4RepeatedType<'this> as ::std::iter::IntoIterator>::IntoIter,
            >,
        >;
        fn d<'this>(&'this self) -> Self::Field4RepeatedType<'this> {
            self.as_ref()
                .map(|msg| msg.d().into_iter())
                .into_iter()
                .flatten()
        }
    }

    #[derive(::std::clone::Clone, ::std::cmp::PartialEq, ::std::fmt::Debug)]

    pub struct Test4SingleField4<RepeatedType>
    where
        for<'a> &'a RepeatedType: ::std::iter::IntoIterator<Item = &'a i32>,
    {
        pub d: RepeatedType,
    }

    impl<RepeatedType> ::puroro::Message<super::Test4> for Test4SingleField4<RepeatedType> where
        for<'a> &'a RepeatedType: ::std::iter::IntoIterator<Item = &'a i32>
    {
    }

    impl<RepeatedType> super::_puroro_traits::Test4Trait for Test4SingleField4<RepeatedType>
    where
        for<'a> &'a RepeatedType: ::std::iter::IntoIterator<Item = &'a i32>,
    {
        type Field4RepeatedType<'this>
        where
            Self: 'this,
        = ::std::iter::Cloned<<&'this RepeatedType as ::std::iter::IntoIterator>::IntoIter>;

        fn d<'this>(&'this self) -> Self::Field4RepeatedType<'this> {
            ::std::iter::Iterator::cloned(::std::iter::IntoIterator::into_iter(&self.d))
        }
    }

    impl<RepeatedType> ::puroro::internal::SerializableMessageToIoWrite
        for Test4SingleField4<RepeatedType>
    where
        for<'a> &'a RepeatedType: ::std::iter::IntoIterator<Item = &'a i32>,
    {
        fn ser<W>(&self, out: &mut W) -> ::puroro::Result<()>
        where
            W: ::std::io::Write,
        {
            use ::puroro::internal::impls::single_field::se::SerFieldToIoWrite;
            SerFieldToIoWrite::<::puroro::tags::Repeated, ::puroro::tags::Int32>::ser_field::<
                (),
                _,
                _,
            >(&self.d, 4, out)?;
            ::std::result::Result::Ok(())
        }
    }

    impl<RepeatedType> ::std::convert::From<RepeatedType> for Test4SingleField4<RepeatedType>
    where
        for<'a> &'a RepeatedType: ::std::iter::IntoIterator<Item = &'a i32>,
    {
        fn from(value: RepeatedType) -> Self {
            Self { d: value }
        }
    }
    pub struct Test4Builder<T>(T);

    impl<T> Test4Builder<T>
    where
        T: Test4Trait,
    {
        pub fn append_d<RepeatedType>(
            self,
            value: RepeatedType,
        ) -> Test4Builder<(T, Test4SingleField4<RepeatedType>)>
        where
            for<'a> &'a RepeatedType: ::std::iter::IntoIterator<Item = &'a i32>,
        {
            Test4Builder((self.0, Test4SingleField4 { d: value }))
        }

        pub fn build(self) -> T {
            self.0
        }
    }

    impl Test4Builder<()> {
        pub fn new() -> Self {
            Self(())
        }
    }
}
pub use _puroro_traits::*;
pub mod _puroro_traits {
    mod _puroro_root {
        pub use super::super::_puroro_root::*;
    }

    pub trait Test1Trait {
        fn a<'this>(&'this self) -> i32 {
            self.a_opt()
                .unwrap_or_else(::std::default::Default::default)
        }
        fn has_a<'this>(&'this self) -> bool {
            self.a_opt().is_some()
        }
        fn a_opt<'this>(&'this self) -> ::std::option::Option<i32> {
            ::std::option::Option::None
        }
    }

    macro_rules! test1_delegate {
        ($ty:ty) => {
            fn a_opt<'this>(&'this self) -> ::std::option::Option<i32> {
                (**self).a_opt()
            }
        };
    }

    impl<T> Test1Trait for &'_ T
    where
        T: Test1Trait,
    {
        test1_delegate!(T);
    }

    impl<T> Test1Trait for &'_ mut T
    where
        T: Test1Trait,
    {
        test1_delegate!(T);
    }

    impl<T> Test1Trait for ::std::boxed::Box<T>
    where
        T: Test1Trait,
    {
        test1_delegate!(T);
    }
    pub trait Test2Trait {
        fn b<'this>(&'this self) -> &'this str {
            self.b_opt()
                .unwrap_or_else(::std::default::Default::default)
        }
        fn has_b<'this>(&'this self) -> bool {
            self.b_opt().is_some()
        }
        fn b_opt<'this>(&'this self) -> ::std::option::Option<&'this str> {
            ::std::option::Option::None
        }
    }

    macro_rules! test2_delegate {
        ($ty:ty) => {
            fn b_opt<'this>(&'this self) -> ::std::option::Option<&'this str> {
                (**self).b_opt()
            }
        };
    }

    impl<T> Test2Trait for &'_ T
    where
        T: Test2Trait,
    {
        test2_delegate!(T);
    }

    impl<T> Test2Trait for &'_ mut T
    where
        T: Test2Trait,
    {
        test2_delegate!(T);
    }

    impl<T> Test2Trait for ::std::boxed::Box<T>
    where
        T: Test2Trait,
    {
        test2_delegate!(T);
    }
    pub trait Test3Trait {
        type Field3MessageType<'this>:
            self::_puroro_root::official_samples2::_puroro_traits::Test1Trait + ::std::clone::Clone + ::std::cmp::PartialEq + ::std::fmt::Debug
            where Self: 'this;
        fn c<'this>(&'this self) -> ::std::option::Option<Self::Field3MessageType<'this>> {
            self.c_opt()
        }
        fn has_c<'this>(&'this self) -> bool {
            self.c_opt().is_some()
        }
        fn c_opt<'this>(&'this self) -> ::std::option::Option<Self::Field3MessageType<'this>> {
            ::std::option::Option::None
        }
    }

    macro_rules! test3_delegate {
        ($ty:ty) => {
            type Field3MessageType<'this>
            where
                Self: 'this,
            = <$ty>::Field3MessageType<'this>;
            fn c_opt<'this>(&'this self) -> ::std::option::Option<Self::Field3MessageType<'this>> {
                (**self).c_opt()
            }
        };
    }

    impl<T> Test3Trait for &'_ T
    where
        T: Test3Trait,
    {
        test3_delegate!(T);
    }

    impl<T> Test3Trait for &'_ mut T
    where
        T: Test3Trait,
    {
        test3_delegate!(T);
    }

    impl<T> Test3Trait for ::std::boxed::Box<T>
    where
        T: Test3Trait,
    {
        test3_delegate!(T);
    }
    pub trait Test4Trait {
        type Field4RepeatedType<'this>: ::puroro::RepeatedField<'this>
            + ::std::iter::IntoIterator<Item = i32>
        where
            Self: 'this;
        fn d<'this>(&'this self) -> Self::Field4RepeatedType<'this>;
    }

    macro_rules! test4_delegate {
        ($ty:ty) => {
            type Field4RepeatedType<'this>
            where
                Self: 'this,
            = <$ty>::Field4RepeatedType<'this>;
            fn d<'this>(&'this self) -> Self::Field4RepeatedType<'this> {
                (**self).d()
            }
        };
    }

    impl<T> Test4Trait for &'_ T
    where
        T: Test4Trait,
    {
        test4_delegate!(T);
    }

    impl<T> Test4Trait for &'_ mut T
    where
        T: Test4Trait,
    {
        test4_delegate!(T);
    }

    impl<T> Test4Trait for ::std::boxed::Box<T>
    where
        T: Test4Trait,
    {
        test4_delegate!(T);
    }
}
pub use _puroro_nested::*;
pub mod _puroro_nested {
    pub mod test1 {
        mod _puroro_root {
            pub use super::super::super::_puroro_root::*;
        }
    }
    pub mod test2 {
        mod _puroro_root {
            pub use super::super::super::_puroro_root::*;
        }
    }
    pub mod test3 {
        mod _puroro_root {
            pub use super::super::super::_puroro_root::*;
        }
    }
    pub mod test4 {
        mod _puroro_root {
            pub use super::super::super::_puroro_root::*;
        }
    }
}<|MERGE_RESOLUTION|>--- conflicted
+++ resolved
@@ -417,14 +417,8 @@
         T: Test1Trait,
         U: Test1Trait,
     {
-<<<<<<< HEAD
-        fn a<'this>(&'this self) -> Option<i32> {
-            let u = <U as Test1Trait>::a(&self.1);
-            u.or_else(|| <T as Test1Trait>::a(&self.0))
-=======
         fn a_opt<'this>(&'this self) -> Option<i32> {
             <U as Test1Trait>::a_opt(&self.1).or_else(|| <T as Test1Trait>::a_opt(&self.0))
->>>>>>> e9f943cf
         }
     }
     impl<T, U> Test1Trait for ::puroro::Either<T, U>
@@ -508,14 +502,8 @@
         T: Test2Trait,
         U: Test2Trait,
     {
-<<<<<<< HEAD
-        fn b<'this>(&'this self) -> Option<&'this str> {
-            let u = <U as Test2Trait>::b(&self.1);
-            u.or_else(|| <T as Test2Trait>::b(&self.0))
-=======
         fn b_opt<'this>(&'this self) -> Option<&'this str> {
             <U as Test2Trait>::b_opt(&self.1).or_else(|| <T as Test2Trait>::b_opt(&self.0))
->>>>>>> e9f943cf
         }
     }
     impl<T, U> Test2Trait for ::puroro::Either<T, U>
