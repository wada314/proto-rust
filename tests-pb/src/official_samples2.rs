--- conflicted
+++ resolved
@@ -1197,11 +1197,6 @@
         pub fn d<'this>(&'this self) -> impl 'this + ::std::iter::Iterator<Item = i32> {
             self.d.iter().copied()
         }
-        pub fn d_mut<'this>(
-            &'this mut self,
-        ) -> ::puroro::internal::RefMutBumpVec<'bump, 'this, &'this mut i32> {
-            todo!()
-        }
     }
     impl<'bump> ::puroro::Message<super::_puroro_simple_impl::Test4> for Test4Bumpalo<'bump> {}
 
@@ -1224,11 +1219,7 @@
         = ::puroro::ClonedSlice<'this, i32>;
 
         fn d<'this>(&'this self) -> Self::Field4RepeatedType<'this> {
-<<<<<<< HEAD
             todo!()
-=======
-            ::puroro::ClonedSlice::new(&self.d)
->>>>>>> 26e11bf6
         }
     }
 
