--- conflicted
+++ resolved
@@ -385,15 +385,9 @@
             <U as MsgTrait>::i32_unlabeled_opt(&self.1)
                 .or_else(|| <T as MsgTrait>::i32_unlabeled_opt(&self.0))
         }
-<<<<<<< HEAD
-        fn i32_optional<'this>(&'this self) -> Option<i32> {
-            let u = <U as MsgTrait>::i32_optional(&self.1);
-            u.or_else(|| <T as MsgTrait>::i32_optional(&self.0))
-=======
         fn i32_optional_opt<'this>(&'this self) -> Option<i32> {
             <U as MsgTrait>::i32_optional_opt(&self.1)
                 .or_else(|| <T as MsgTrait>::i32_optional_opt(&self.0))
->>>>>>> e9f943cf
         }
         type Field3RepeatedType<'this>
         where
