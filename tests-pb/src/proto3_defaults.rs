// A generated source code by puroro library
// package proto3_defaults

pub mod _puroro_root {
    pub use super::super::_puroro_root::*;
}

pub use _puroro_simple_impl::Msg;
pub use _puroro_simple_impl::Submsg;
pub mod _puroro_simple_impl {
    mod _puroro_root {
        pub use super::super::_puroro_root::*;
    }
    pub struct Msg {
        i32_unlabeled: i32,
        i32_optional: ::std::option::Option<i32>,
        i32_repeated: ::std::vec::Vec<i32>,
        f32_unlabeled: f32,
        string_unlabeled: ::std::string::String,
        submsg_unlabeled: ::std::option::Option<
            ::std::boxed::Box<self::_puroro_root::proto3_defaults::_puroro_simple_impl::Submsg>,
        >,
    }
    impl ::puroro::Message<Msg> for Msg {}

    impl Msg {
        pub fn new() -> Self {
            Self {
                i32_unlabeled: ::std::default::Default::default(),
                i32_optional: ::std::default::Default::default(),
                i32_repeated: ::std::default::Default::default(),
                f32_unlabeled: ::std::default::Default::default(),
                string_unlabeled: ::std::default::Default::default(),
                submsg_unlabeled: ::std::default::Default::default(),
            }
        }
        pub fn i32_unlabeled_mut(&mut self) -> &mut i32 {
            &mut self.i32_unlabeled
        }
        pub fn i32_optional_mut(&mut self) -> &mut ::std::option::Option<i32> {
            &mut self.i32_optional
        }
        pub fn i32_repeated_mut(&mut self) -> &mut ::std::vec::Vec<i32> {
            &mut self.i32_repeated
        }
        pub fn f32_unlabeled_mut(&mut self) -> &mut f32 {
            &mut self.f32_unlabeled
        }
        pub fn string_unlabeled_mut(&mut self) -> &mut ::std::string::String {
            &mut self.string_unlabeled
        }
        pub fn submsg_unlabeled_mut(
            &mut self,
        ) -> &mut ::std::option::Option<
            ::std::boxed::Box<self::_puroro_root::proto3_defaults::_puroro_simple_impl::Submsg>,
        > {
            &mut self.submsg_unlabeled
        }
    }

    impl super::_puroro_traits::MsgTrait for Msg {
        fn i32_unlabeled_opt<'this>(&'this self) -> Option<i32> {
            if self.i32_unlabeled == ::std::default::Default::default() {
                ::std::option::Option::None
            } else {
                ::std::option::Option::Some(self.i32_unlabeled.clone())
            }
        }
        fn i32_optional_opt<'this>(&'this self) -> Option<i32> {
            Clone::clone(&self.i32_optional)
        }
        type Field3RepeatedType<'this> = ::puroro::ClonedSlice<'this, i32>;

        fn i32_repeated<'this>(&'this self) -> Self::Field3RepeatedType<'this> {
            ::puroro::ClonedSlice::new(&self.i32_repeated)
        }
        fn f32_unlabeled_opt<'this>(&'this self) -> Option<f32> {
            if self.f32_unlabeled == ::std::default::Default::default() {
                ::std::option::Option::None
            } else {
                ::std::option::Option::Some(self.f32_unlabeled.clone())
            }
        }
        fn string_unlabeled_opt<'this>(&'this self) -> Option<&'this str> {
            if self.string_unlabeled.is_empty() {
                ::std::option::Option::None
            } else {
                ::std::option::Option::Some(self.string_unlabeled.as_ref())
            }
        }
        type Field6MessageType<'this>
        where
            Self: 'this,
        = &'this self::_puroro_root::proto3_defaults::_puroro_simple_impl::Submsg;
        fn submsg_unlabeled_opt<'this>(&'this self) -> Option<Self::Field6MessageType<'this>> {
            self.submsg_unlabeled.as_ref().map(|v| v.as_ref())
        }
    }

    impl ::puroro::MessageRepresentativeImpl for Msg {}

    impl ::puroro::internal::de::DeserMessageFromBytesIter for Msg {
        fn deser_field<I>(
            &mut self,
            field_number: i32,
            data: ::puroro::internal::types::FieldData<
                &mut ::puroro::internal::de::from_iter::ScopedIter<I>,
            >,
        ) -> ::puroro::Result<()>
        where
            I: ::std::iter::Iterator<Item = ::std::io::Result<u8>>,
        {
            use ::puroro::internal::impls::simple::de::DeserFieldFromBytesIter;
            match field_number {
            1 => DeserFieldFromBytesIter::<
                ::puroro::tags::Unlabeled, ::puroro::tags::Int32
            >::deser_field(&mut self.i32_unlabeled, data),
            2 => DeserFieldFromBytesIter::<
                ::puroro::tags::Optional, ::puroro::tags::Int32
            >::deser_field(&mut self.i32_optional, data),
            3 => DeserFieldFromBytesIter::<
                ::puroro::tags::Repeated, ::puroro::tags::Int32
            >::deser_field(&mut self.i32_repeated, data),
            4 => DeserFieldFromBytesIter::<
                ::puroro::tags::Unlabeled, ::puroro::tags::Float
            >::deser_field(&mut self.f32_unlabeled, data),
            5 => DeserFieldFromBytesIter::<
                ::puroro::tags::Unlabeled, ::puroro::tags::String
            >::deser_field(&mut self.string_unlabeled, data),
            6 => DeserFieldFromBytesIter::<
                ::puroro::tags::Unlabeled, ::puroro::tags::Message<::std::boxed::Box<self::_puroro_root::proto3_defaults::_puroro_simple_impl::Submsg>>
            >::deser_field(&mut self.submsg_unlabeled, data),

            _ => unimplemented!("TODO: This case should be handled properly..."),
        }
        }
    }

    impl ::puroro::internal::se::SerMessageToIoWrite for Msg
    where
        Self: super::_puroro_traits::MsgTrait,
    {
        fn ser<W>(&self, out: &mut W) -> ::puroro::Result<()>
        where
            W: ::std::io::Write,
        {
            ::puroro::internal::se::SerFieldToIoWrite::<
                ::puroro::tags::Unlabeled,
                ::puroro::tags::Int32,
            >::ser_field(
                <Self as super::_puroro_traits::MsgTrait>::i32_unlabeled_opt(self),
                1,
                out,
            )?;
            ::puroro::internal::se::SerFieldToIoWrite::<
                ::puroro::tags::Optional,
                ::puroro::tags::Int32,
            >::ser_field(
                <Self as super::_puroro_traits::MsgTrait>::i32_optional_opt(self),
                2,
                out,
            )?;
            ::puroro::internal::se::SerFieldToIoWrite::<
                ::puroro::tags::Repeated,
                ::puroro::tags::Int32,
            >::ser_field(
                <Self as super::_puroro_traits::MsgTrait>::i32_repeated(self),
                3,
                out,
            )?;
            ::puroro::internal::se::SerFieldToIoWrite::<
                ::puroro::tags::Unlabeled,
                ::puroro::tags::Float,
            >::ser_field(
                <Self as super::_puroro_traits::MsgTrait>::f32_unlabeled_opt(self),
                4,
                out,
            )?;
            ::puroro::internal::se::SerFieldToIoWrite::<
                ::puroro::tags::Unlabeled,
                ::puroro::tags::String,
            >::ser_field(
                <Self as super::_puroro_traits::MsgTrait>::string_unlabeled_opt(self),
                5,
                out,
            )?;
            ::puroro::internal::se::SerFieldToIoWrite::<
                ::puroro::tags::Unlabeled,
                ::puroro::tags::Message<
                    <Self as super::_puroro_traits::MsgTrait>::Field6MessageType<'_>,
                >,
            >::ser_field(
                <Self as super::_puroro_traits::MsgTrait>::submsg_unlabeled_opt(self),
                6,
                out,
            )?;
            ::std::result::Result::Ok(())
        }
    }

    impl ::std::default::Default for Msg {
        fn default() -> Self {
            Self::new()
        }
    }

    impl ::std::fmt::Debug for Msg
    where
        Self: super::_puroro_traits::MsgTrait,
    {
        fn fmt(&self, f: &mut ::std::fmt::Formatter<'_>) -> ::std::fmt::Result {
            f.debug_struct("Msg")
                .field(
                    "i32_unlabeled",
                    &<Self as super::_puroro_traits::MsgTrait>::i32_unlabeled(self),
                )
                .field(
                    "i32_optional",
                    &<Self as super::_puroro_traits::MsgTrait>::i32_optional_opt(self),
                )
                .field(
                    "i32_repeated",
                    &<Self as super::_puroro_traits::MsgTrait>::i32_repeated(self)
                        .into_iter()
                        .collect::<::std::vec::Vec<_>>(),
                )
                .field(
                    "f32_unlabeled",
                    &<Self as super::_puroro_traits::MsgTrait>::f32_unlabeled(self),
                )
                .field(
                    "string_unlabeled",
                    &<Self as super::_puroro_traits::MsgTrait>::string_unlabeled(self),
                )
                .field(
                    "submsg_unlabeled",
                    &<Self as super::_puroro_traits::MsgTrait>::submsg_unlabeled(self),
                )
                .finish()
        }
    }

    impl ::std::clone::Clone for Msg {
        fn clone(&self) -> Self {
            Self {
                i32_unlabeled: ::std::clone::Clone::clone(&self.i32_unlabeled),
                i32_optional: ::std::clone::Clone::clone(&self.i32_optional),
                i32_repeated: ::std::clone::Clone::clone(&self.i32_repeated),
                f32_unlabeled: ::std::clone::Clone::clone(&self.f32_unlabeled),
                string_unlabeled: ::std::clone::Clone::clone(&self.string_unlabeled),
                submsg_unlabeled: ::std::clone::Clone::clone(&self.submsg_unlabeled),
            }
        }
    }

    impl ::std::cmp::PartialEq for Msg {
        fn eq(&self, rhs: &Self) -> bool {
            self.i32_unlabeled == rhs.i32_unlabeled
                && self.i32_optional == rhs.i32_optional
                && self.i32_repeated == rhs.i32_repeated
                && self.f32_unlabeled == rhs.f32_unlabeled
                && self.string_unlabeled == rhs.string_unlabeled
                && self.submsg_unlabeled == rhs.submsg_unlabeled
                && true
        }
    }
    pub struct Submsg {
        i32_unlabeled: i32,
    }
    impl ::puroro::Message<Submsg> for Submsg {}

    impl Submsg {
        pub fn new() -> Self {
            Self {
                i32_unlabeled: ::std::default::Default::default(),
            }
        }
        pub fn i32_unlabeled_mut(&mut self) -> &mut i32 {
            &mut self.i32_unlabeled
        }
    }

    impl super::_puroro_traits::SubmsgTrait for Submsg {
        fn i32_unlabeled_opt<'this>(&'this self) -> Option<i32> {
            if self.i32_unlabeled == ::std::default::Default::default() {
                ::std::option::Option::None
            } else {
                ::std::option::Option::Some(self.i32_unlabeled.clone())
            }
        }
    }

    impl ::puroro::MessageRepresentativeImpl for Submsg {}

    impl ::puroro::internal::de::DeserMessageFromBytesIter for Submsg {
        fn deser_field<I>(
            &mut self,
            field_number: i32,
            data: ::puroro::internal::types::FieldData<
                &mut ::puroro::internal::de::from_iter::ScopedIter<I>,
            >,
        ) -> ::puroro::Result<()>
        where
            I: ::std::iter::Iterator<Item = ::std::io::Result<u8>>,
        {
            use ::puroro::internal::impls::simple::de::DeserFieldFromBytesIter;
            match field_number {
            1 => DeserFieldFromBytesIter::<
                ::puroro::tags::Unlabeled, ::puroro::tags::Int32
            >::deser_field(&mut self.i32_unlabeled, data),

            _ => unimplemented!("TODO: This case should be handled properly..."),
        }
        }
    }

    impl ::puroro::internal::se::SerMessageToIoWrite for Submsg
    where
        Self: super::_puroro_traits::SubmsgTrait,
    {
        fn ser<W>(&self, out: &mut W) -> ::puroro::Result<()>
        where
            W: ::std::io::Write,
        {
            ::puroro::internal::se::SerFieldToIoWrite::<
                ::puroro::tags::Unlabeled,
                ::puroro::tags::Int32,
            >::ser_field(
                <Self as super::_puroro_traits::SubmsgTrait>::i32_unlabeled_opt(self),
                1,
                out,
            )?;
            ::std::result::Result::Ok(())
        }
    }

    impl ::std::default::Default for Submsg {
        fn default() -> Self {
            Self::new()
        }
    }

    impl ::std::fmt::Debug for Submsg
    where
        Self: super::_puroro_traits::SubmsgTrait,
    {
        fn fmt(&self, f: &mut ::std::fmt::Formatter<'_>) -> ::std::fmt::Result {
            f.debug_struct("Submsg")
                .field(
                    "i32_unlabeled",
                    &<Self as super::_puroro_traits::SubmsgTrait>::i32_unlabeled(self),
                )
                .finish()
        }
    }

    impl ::std::clone::Clone for Submsg {
        fn clone(&self) -> Self {
            Self {
                i32_unlabeled: ::std::clone::Clone::clone(&self.i32_unlabeled),
            }
        }
    }

    impl ::std::cmp::PartialEq for Submsg {
        fn eq(&self, rhs: &Self) -> bool {
            self.i32_unlabeled == rhs.i32_unlabeled && true
        }
    }
}

pub use _puroro_impls::*;
pub mod _puroro_impls {
    mod _puroro_root {
        pub use super::super::_puroro_root::*;
    }
    use super::_puroro_traits::*;

    #[derive(::std::clone::Clone, ::std::cmp::PartialEq, ::std::fmt::Debug)]

    pub struct MsgSingleField1<ScalarType>
    where
        ScalarType: ::std::convert::Into<i32>
            + ::std::clone::Clone
            + ::std::cmp::PartialEq
            + ::std::fmt::Debug,
    {
        pub i32_unlabeled: ScalarType,
    }

    impl<ScalarType> ::puroro::Message<super::Msg> for MsgSingleField1<ScalarType> where
        ScalarType: ::std::convert::Into<i32>
            + ::std::clone::Clone
            + ::std::cmp::PartialEq
            + ::std::fmt::Debug
    {
    }

    impl<ScalarType> super::_puroro_traits::MsgTrait for MsgSingleField1<ScalarType>
    where
        ScalarType: ::std::convert::Into<i32>
            + ::std::clone::Clone
            + ::std::cmp::PartialEq
            + ::std::fmt::Debug,
    {
        fn i32_unlabeled_opt<'this>(&'this self) -> ::std::option::Option<i32> {
            ::std::option::Option::Some(::std::convert::Into::into(::std::clone::Clone::clone(
                &self.i32_unlabeled,
            )))
        }
        type Field3RepeatedType<'this>
        where
            Self: 'this,
        = ::puroro::internal::impls::empty::EmptyRepeatedField<i32>;
        fn i32_repeated<'this>(&'this self) -> Self::Field3RepeatedType<'this> {
            ::puroro::internal::impls::empty::EmptyRepeatedField::new()
        }
        type Field6MessageType<'this>
        where
            Self: 'this,
        = ();
    }

    impl<ScalarType> ::puroro::internal::se::SerMessageToIoWrite for MsgSingleField1<ScalarType>
    where
        ScalarType: ::std::convert::Into<i32>
            + ::std::clone::Clone
            + ::std::cmp::PartialEq
            + ::std::fmt::Debug,
        Self: super::_puroro_traits::MsgTrait,
    {
        fn ser<W>(&self, out: &mut W) -> ::puroro::Result<()>
        where
            W: ::std::io::Write,
        {
            ::puroro::internal::se::SerFieldToIoWrite::<
                ::puroro::tags::Unlabeled,
                ::puroro::tags::Int32,
            >::ser_field(
                <Self as super::_puroro_traits::MsgTrait>::i32_unlabeled_opt(self),
                1,
                out,
            )?;
            ::std::result::Result::Ok(())
        }
    }

    impl<ScalarType> ::std::convert::From<ScalarType> for MsgSingleField1<ScalarType>
    where
        ScalarType: ::std::convert::Into<i32>
            + ::std::clone::Clone
            + ::std::cmp::PartialEq
            + ::std::fmt::Debug,
    {
        fn from(value: ScalarType) -> Self {
            Self {
                i32_unlabeled: value,
            }
        }
    }

    #[derive(::std::clone::Clone, ::std::cmp::PartialEq, ::std::fmt::Debug)]

    pub struct MsgSingleField2<ScalarType>
    where
        ScalarType: ::std::convert::Into<i32>
            + ::std::clone::Clone
            + ::std::cmp::PartialEq
            + ::std::fmt::Debug,
    {
        pub i32_optional: ScalarType,
    }

    impl<ScalarType> ::puroro::Message<super::Msg> for MsgSingleField2<ScalarType> where
        ScalarType: ::std::convert::Into<i32>
            + ::std::clone::Clone
            + ::std::cmp::PartialEq
            + ::std::fmt::Debug
    {
    }

    impl<ScalarType> super::_puroro_traits::MsgTrait for MsgSingleField2<ScalarType>
    where
        ScalarType: ::std::convert::Into<i32>
            + ::std::clone::Clone
            + ::std::cmp::PartialEq
            + ::std::fmt::Debug,
    {
        fn i32_optional_opt<'this>(&'this self) -> ::std::option::Option<i32> {
            ::std::option::Option::Some(::std::convert::Into::into(::std::clone::Clone::clone(
                &self.i32_optional,
            )))
        }
        type Field3RepeatedType<'this>
        where
            Self: 'this,
        = ::puroro::internal::impls::empty::EmptyRepeatedField<i32>;
        fn i32_repeated<'this>(&'this self) -> Self::Field3RepeatedType<'this> {
            ::puroro::internal::impls::empty::EmptyRepeatedField::new()
        }
        type Field6MessageType<'this>
        where
            Self: 'this,
        = ();
    }

    impl<ScalarType> ::puroro::internal::se::SerMessageToIoWrite for MsgSingleField2<ScalarType>
    where
        ScalarType: ::std::convert::Into<i32>
            + ::std::clone::Clone
            + ::std::cmp::PartialEq
            + ::std::fmt::Debug,
        Self: super::_puroro_traits::MsgTrait,
    {
        fn ser<W>(&self, out: &mut W) -> ::puroro::Result<()>
        where
            W: ::std::io::Write,
        {
            ::puroro::internal::se::SerFieldToIoWrite::<
                ::puroro::tags::Optional,
                ::puroro::tags::Int32,
            >::ser_field(
                <Self as super::_puroro_traits::MsgTrait>::i32_optional_opt(self),
                2,
                out,
            )?;
            ::std::result::Result::Ok(())
        }
    }

    impl<ScalarType> ::std::convert::From<ScalarType> for MsgSingleField2<ScalarType>
    where
        ScalarType: ::std::convert::Into<i32>
            + ::std::clone::Clone
            + ::std::cmp::PartialEq
            + ::std::fmt::Debug,
    {
        fn from(value: ScalarType) -> Self {
            Self {
                i32_optional: value,
            }
        }
    }

    #[derive(::std::clone::Clone, ::std::cmp::PartialEq, ::std::fmt::Debug)]

    pub struct MsgSingleField3<ScalarType, RepeatedType>
    where
        ScalarType: ::std::convert::Into<i32>
            + ::std::clone::Clone
            + ::std::cmp::PartialEq
            + ::std::fmt::Debug,
        for<'a> &'a RepeatedType: ::std::iter::IntoIterator<Item = &'a ScalarType>,
    {
        pub i32_repeated: RepeatedType,
    }

    impl<ScalarType, RepeatedType> ::puroro::Message<super::Msg>
        for MsgSingleField3<ScalarType, RepeatedType>
    where
        ScalarType: ::std::convert::Into<i32>
            + ::std::clone::Clone
            + ::std::cmp::PartialEq
            + ::std::fmt::Debug,
        for<'a> &'a RepeatedType: ::std::iter::IntoIterator<Item = &'a ScalarType>,
    {
    }

    impl<ScalarType, RepeatedType> super::_puroro_traits::MsgTrait
        for MsgSingleField3<ScalarType, RepeatedType>
    where
        ScalarType: ::std::convert::Into<i32>
            + ::std::clone::Clone
            + ::std::cmp::PartialEq
            + ::std::fmt::Debug,
        for<'a> &'a RepeatedType: ::std::iter::IntoIterator<Item = &'a ScalarType>,
    {
        type Field3RepeatedType<'this>
        where
            Self: 'this,
        = ::puroro::internal::impls::single_field::CloneThenIntoIter<
            <&'this RepeatedType as ::std::iter::IntoIterator>::IntoIter,
            i32,
        >;

        fn i32_repeated<'this>(&'this self) -> Self::Field3RepeatedType<'this> {
            ::puroro::internal::impls::single_field::CloneThenIntoIter::new(
                ::std::iter::IntoIterator::into_iter(&self.i32_repeated),
            )
        }
        type Field6MessageType<'this>
        where
            Self: 'this,
        = ();
    }

    impl<ScalarType, RepeatedType> ::puroro::internal::se::SerMessageToIoWrite
        for MsgSingleField3<ScalarType, RepeatedType>
    where
        ScalarType: ::std::convert::Into<i32>
            + ::std::clone::Clone
            + ::std::cmp::PartialEq
            + ::std::fmt::Debug,
        for<'a> &'a RepeatedType: ::std::iter::IntoIterator<Item = &'a ScalarType>,
        Self: super::_puroro_traits::MsgTrait,
    {
        fn ser<W>(&self, out: &mut W) -> ::puroro::Result<()>
        where
            W: ::std::io::Write,
        {
            ::puroro::internal::se::SerFieldToIoWrite::<
                ::puroro::tags::Repeated,
                ::puroro::tags::Int32,
            >::ser_field(
                <Self as super::_puroro_traits::MsgTrait>::i32_repeated(self),
                3,
                out,
            )?;
            ::std::result::Result::Ok(())
        }
    }

    impl<ScalarType, RepeatedType> ::std::convert::From<RepeatedType>
        for MsgSingleField3<ScalarType, RepeatedType>
    where
        ScalarType: ::std::convert::Into<i32>
            + ::std::clone::Clone
            + ::std::cmp::PartialEq
            + ::std::fmt::Debug,
        for<'a> &'a RepeatedType: ::std::iter::IntoIterator<Item = &'a ScalarType>,
    {
        fn from(value: RepeatedType) -> Self {
            Self {
                i32_repeated: value,
            }
        }
    }

    #[derive(::std::clone::Clone, ::std::cmp::PartialEq, ::std::fmt::Debug)]

    pub struct MsgSingleField4<ScalarType>
    where
        ScalarType: ::std::convert::Into<f32>
            + ::std::clone::Clone
            + ::std::cmp::PartialEq
            + ::std::fmt::Debug,
    {
        pub f32_unlabeled: ScalarType,
    }

    impl<ScalarType> ::puroro::Message<super::Msg> for MsgSingleField4<ScalarType> where
        ScalarType: ::std::convert::Into<f32>
            + ::std::clone::Clone
            + ::std::cmp::PartialEq
            + ::std::fmt::Debug
    {
    }

    impl<ScalarType> super::_puroro_traits::MsgTrait for MsgSingleField4<ScalarType>
    where
        ScalarType: ::std::convert::Into<f32>
            + ::std::clone::Clone
            + ::std::cmp::PartialEq
            + ::std::fmt::Debug,
    {
        type Field3RepeatedType<'this>
        where
            Self: 'this,
        = ::puroro::internal::impls::empty::EmptyRepeatedField<i32>;
        fn i32_repeated<'this>(&'this self) -> Self::Field3RepeatedType<'this> {
            ::puroro::internal::impls::empty::EmptyRepeatedField::new()
        }

        fn f32_unlabeled_opt<'this>(&'this self) -> ::std::option::Option<f32> {
            ::std::option::Option::Some(::std::convert::Into::into(::std::clone::Clone::clone(
                &self.f32_unlabeled,
            )))
        }
        type Field6MessageType<'this>
        where
            Self: 'this,
        = ();
    }

    impl<ScalarType> ::puroro::internal::se::SerMessageToIoWrite for MsgSingleField4<ScalarType>
    where
        ScalarType: ::std::convert::Into<f32>
            + ::std::clone::Clone
            + ::std::cmp::PartialEq
            + ::std::fmt::Debug,
        Self: super::_puroro_traits::MsgTrait,
    {
        fn ser<W>(&self, out: &mut W) -> ::puroro::Result<()>
        where
            W: ::std::io::Write,
        {
            ::puroro::internal::se::SerFieldToIoWrite::<
                ::puroro::tags::Unlabeled,
                ::puroro::tags::Float,
            >::ser_field(
                <Self as super::_puroro_traits::MsgTrait>::f32_unlabeled_opt(self),
                4,
                out,
            )?;
            ::std::result::Result::Ok(())
        }
    }

    impl<ScalarType> ::std::convert::From<ScalarType> for MsgSingleField4<ScalarType>
    where
        ScalarType: ::std::convert::Into<f32>
            + ::std::clone::Clone
            + ::std::cmp::PartialEq
            + ::std::fmt::Debug,
    {
        fn from(value: ScalarType) -> Self {
            Self {
                f32_unlabeled: value,
            }
        }
    }

    #[derive(::std::clone::Clone, ::std::cmp::PartialEq, ::std::fmt::Debug)]

    pub struct MsgSingleField5<ScalarType>
    where
        ScalarType: ::std::convert::AsRef<str>
            + ::std::clone::Clone
            + ::std::cmp::PartialEq
            + ::std::fmt::Debug,
    {
        pub string_unlabeled: ScalarType,
    }

    impl<ScalarType> ::puroro::Message<super::Msg> for MsgSingleField5<ScalarType> where
        ScalarType: ::std::convert::AsRef<str>
            + ::std::clone::Clone
            + ::std::cmp::PartialEq
            + ::std::fmt::Debug
    {
    }

    impl<ScalarType> super::_puroro_traits::MsgTrait for MsgSingleField5<ScalarType>
    where
        ScalarType: ::std::convert::AsRef<str>
            + ::std::clone::Clone
            + ::std::cmp::PartialEq
            + ::std::fmt::Debug,
    {
        type Field3RepeatedType<'this>
        where
            Self: 'this,
        = ::puroro::internal::impls::empty::EmptyRepeatedField<i32>;
        fn i32_repeated<'this>(&'this self) -> Self::Field3RepeatedType<'this> {
            ::puroro::internal::impls::empty::EmptyRepeatedField::new()
        }

        fn string_unlabeled_opt<'this>(&'this self) -> ::std::option::Option<&'this str> {
            ::std::option::Option::Some(self.string_unlabeled.as_ref())
        }
        type Field6MessageType<'this>
        where
            Self: 'this,
        = ();
    }

    impl<ScalarType> ::puroro::internal::se::SerMessageToIoWrite for MsgSingleField5<ScalarType>
    where
        ScalarType: ::std::convert::AsRef<str>
            + ::std::clone::Clone
            + ::std::cmp::PartialEq
            + ::std::fmt::Debug,
        Self: super::_puroro_traits::MsgTrait,
    {
        fn ser<W>(&self, out: &mut W) -> ::puroro::Result<()>
        where
            W: ::std::io::Write,
        {
            ::puroro::internal::se::SerFieldToIoWrite::<
                ::puroro::tags::Unlabeled,
                ::puroro::tags::String,
            >::ser_field(
                <Self as super::_puroro_traits::MsgTrait>::string_unlabeled_opt(self),
                5,
                out,
            )?;
            ::std::result::Result::Ok(())
        }
    }

    impl<ScalarType> ::std::convert::From<ScalarType> for MsgSingleField5<ScalarType>
    where
        ScalarType: ::std::convert::AsRef<str>
            + ::std::clone::Clone
            + ::std::cmp::PartialEq
            + ::std::fmt::Debug,
    {
        fn from(value: ScalarType) -> Self {
            Self {
                string_unlabeled: value,
            }
        }
    }

    #[derive(::std::clone::Clone, ::std::cmp::PartialEq, ::std::fmt::Debug)]

    pub struct MsgSingleField6<ScalarType>
    where
        ScalarType: self::_puroro_root::proto3_defaults::_puroro_traits::SubmsgTrait
            + ::std::clone::Clone
            + ::std::cmp::PartialEq
            + ::std::fmt::Debug,
    {
        pub submsg_unlabeled: ScalarType,
    }

    impl<ScalarType> ::puroro::Message<super::Msg> for MsgSingleField6<ScalarType> where
        ScalarType: self::_puroro_root::proto3_defaults::_puroro_traits::SubmsgTrait
            + ::std::clone::Clone
            + ::std::cmp::PartialEq
            + ::std::fmt::Debug
    {
    }

    impl<ScalarType> super::_puroro_traits::MsgTrait for MsgSingleField6<ScalarType>
    where
        ScalarType: self::_puroro_root::proto3_defaults::_puroro_traits::SubmsgTrait
            + ::std::clone::Clone
            + ::std::cmp::PartialEq
            + ::std::fmt::Debug,
    {
        type Field3RepeatedType<'this>
        where
            Self: 'this,
        = ::puroro::internal::impls::empty::EmptyRepeatedField<i32>;
        fn i32_repeated<'this>(&'this self) -> Self::Field3RepeatedType<'this> {
            ::puroro::internal::impls::empty::EmptyRepeatedField::new()
        }
        type Field6MessageType<'this>
        where
            Self: 'this,
        = &'this ScalarType;

        fn submsg_unlabeled_opt<'this>(
            &'this self,
        ) -> ::std::option::Option<Self::Field6MessageType<'this>> {
            ::std::option::Option::Some(&self.submsg_unlabeled)
        }
    }

    impl<ScalarType> ::puroro::internal::se::SerMessageToIoWrite for MsgSingleField6<ScalarType>
    where
        ScalarType: self::_puroro_root::proto3_defaults::_puroro_traits::SubmsgTrait
            + ::std::clone::Clone
            + ::std::cmp::PartialEq
            + ::std::fmt::Debug,
        Self: super::_puroro_traits::MsgTrait,
        for<'a> <Self as super::_puroro_traits::MsgTrait>::Field6MessageType<'a>:
            ::puroro::internal::se::SerMessageToIoWrite,
    {
        fn ser<W>(&self, out: &mut W) -> ::puroro::Result<()>
        where
            W: ::std::io::Write,
        {
            ::puroro::internal::se::SerFieldToIoWrite::<
                ::puroro::tags::Unlabeled,
                ::puroro::tags::Message<
                    <Self as super::_puroro_traits::MsgTrait>::Field6MessageType<'_>,
                >,
            >::ser_field(
                <Self as super::_puroro_traits::MsgTrait>::submsg_unlabeled_opt(self),
                6,
                out,
            )?;
            ::std::result::Result::Ok(())
        }
    }

    impl<ScalarType> ::std::convert::From<ScalarType> for MsgSingleField6<ScalarType>
    where
        ScalarType: self::_puroro_root::proto3_defaults::_puroro_traits::SubmsgTrait
            + ::std::clone::Clone
            + ::std::cmp::PartialEq
            + ::std::fmt::Debug,
    {
        fn from(value: ScalarType) -> Self {
            Self {
                submsg_unlabeled: value,
            }
        }
    }
    pub struct MsgBumpalo<'bump> {
        _bump: &'bump ::puroro::bumpalo::Bump,
        _bitfield:
            ::puroro::bitvec::array::BitArray<::puroro::bitvec::order::Lsb0, [u32; (1 + 31) / 32]>,
        i32_unlabeled: i32,
        i32_optional: i32,
        i32_repeated: ::puroro::internal::NoAllocBumpVec<i32>,
        f32_unlabeled: f32,
        string_unlabeled: ::puroro::internal::NoAllocBumpString,
        submsg_unlabeled: ::std::option::Option<
            ::puroro::internal::NoAllocBumpBox<
                self::_puroro_root::proto3_defaults::_puroro_impls::SubmsgBumpalo<'bump>,
            >,
        >,
    }

    pub type MsgBumpaloOwned = ::puroro::BumpaloOwned<MsgBumpalo<'static>>;
    impl<'bump> MsgBumpalo<'bump> {
        pub fn new_in(bump: &'bump ::puroro::bumpalo::Bump) -> Self {
            #[allow(unused)]
            let bump_ref: &::puroro::bumpalo::Bump =
                unsafe { ::std::mem::transmute(::std::ops::Deref::deref(&bump)) };

            Self {
                _bump: bump,
                _bitfield: ::std::default::Default::default(),
                i32_unlabeled: ::std::default::Default::default(),
                i32_optional: ::std::default::Default::default(),
                i32_repeated: ::puroro::internal::NoAllocBumpVec::new_in(bump),
                f32_unlabeled: ::std::default::Default::default(),
                string_unlabeled: ::puroro::internal::NoAllocBumpString::new_in(bump),
                submsg_unlabeled: ::std::option::Option::None,
            }
        }
        pub fn i32_unlabeled_opt<'this>(&'this self) -> ::std::option::Option<i32> {
            if !::puroro::internal::IsDefault::is_default(&self.i32_unlabeled) {
                ::std::option::Option::Some(self.i32_unlabeled)
            } else {
                ::std::option::Option::None
            }
        }
        pub fn i32_unlabeled<'this>(&'this self) -> i32 {
            match self.i32_unlabeled_opt() {
                ::std::option::Option::Some(x) => x,
                _ => ::std::default::Default::default(),
            }
        }
        pub fn has_i32_unlabeled(&self) -> bool {
            self.i32_unlabeled_opt().is_some()
        }
        pub fn i32_optional_opt<'this>(&'this self) -> ::std::option::Option<i32> {
            if self._bitfield.get(0).map_or(false, |v| *v) {
                ::std::option::Option::Some(self.i32_optional)
            } else {
                ::std::option::Option::None
            }
        }
        pub fn i32_optional<'this>(&'this self) -> i32 {
            match self.i32_optional_opt() {
                ::std::option::Option::Some(x) => x,
                _ => ::std::default::Default::default(),
            }
        }
        pub fn has_i32_optional(&self) -> bool {
            self.i32_optional_opt().is_some()
        }
        pub fn i32_repeated<'this>(&'this self) -> impl 'this + ::std::iter::Iterator<Item = i32> {
            self.i32_repeated.iter().copied()
        }
        pub fn f32_unlabeled_opt<'this>(&'this self) -> ::std::option::Option<f32> {
            if !::puroro::internal::IsDefault::is_default(&self.f32_unlabeled) {
                ::std::option::Option::Some(self.f32_unlabeled)
            } else {
                ::std::option::Option::None
            }
        }
        pub fn f32_unlabeled<'this>(&'this self) -> f32 {
            match self.f32_unlabeled_opt() {
                ::std::option::Option::Some(x) => x,
                _ => ::std::default::Default::default(),
            }
        }
        pub fn has_f32_unlabeled(&self) -> bool {
            self.f32_unlabeled_opt().is_some()
        }
        pub fn string_unlabeled_opt<'this>(&'this self) -> ::std::option::Option<&'this str> {
            if !::puroro::internal::IsDefault::is_default(&self.string_unlabeled) {
                ::std::option::Option::Some(&self.string_unlabeled)
            } else {
                ::std::option::Option::None
            }
        }
        pub fn string_unlabeled<'this>(&'this self) -> &'this str {
            match self.string_unlabeled_opt() {
                ::std::option::Option::Some(x) => x,
                _ => ::std::default::Default::default(),
            }
        }
        pub fn has_string_unlabeled(&self) -> bool {
            self.string_unlabeled_opt().is_some()
        }
        pub fn submsg_unlabeled_opt<'this>(
            &'this self,
        ) -> ::std::option::Option<
            &'this self::_puroro_root::proto3_defaults::_puroro_impls::SubmsgBumpalo<'this>,
        > {
            self.submsg_unlabeled
                .as_ref()
                .map(|x| unsafe { ::std::mem::transmute(::std::ops::Deref::deref(x)) })
        }
        pub fn submsg_unlabeled<'this>(
            &'this self,
        ) -> ::std::option::Option<
            &'this self::_puroro_root::proto3_defaults::_puroro_impls::SubmsgBumpalo<'this>,
        > {
            self.submsg_unlabeled_opt()
        }
        pub fn has_submsg_unlabeled(&self) -> bool {
            self.submsg_unlabeled_opt().is_some()
        }
        pub fn clear_i32_unlabeled(&mut self) {
            self.i32_unlabeled = ::std::default::Default::default();
        }
        pub fn i32_unlabeled_mut<'this>(&'this mut self) -> &'this mut i32 {
            if !self.has_i32_unlabeled() {
                self.i32_unlabeled = ::std::default::Default::default();
            }
            &mut self.i32_unlabeled
        }
        pub fn clear_i32_optional(&mut self) {
            self._bitfield.set(0, false);
        }
        pub fn i32_optional_mut<'this>(&'this mut self) -> &'this mut i32 {
            if !self.has_i32_optional() {
                self.i32_optional = ::std::default::Default::default();
                self._bitfield.set(0, true);
            }
            &mut self.i32_optional
        }
        pub fn i32_repeated_mut<'this>(
            &'this mut self,
        ) -> ::puroro::internal::RefMutBumpVec<'bump, 'this, &'this mut i32> {
            todo!()
        }
        pub fn clear_f32_unlabeled(&mut self) {
            self.f32_unlabeled = ::std::default::Default::default();
        }
        pub fn f32_unlabeled_mut<'this>(&'this mut self) -> &'this mut f32 {
            if !self.has_f32_unlabeled() {
                self.f32_unlabeled = ::std::default::Default::default();
            }
            &mut self.f32_unlabeled
        }
        pub fn clear_string_unlabeled(&mut self) {
            self.string_unlabeled = ::std::default::Default::default();
        }
        pub fn string_unlabeled_mut<'this>(
            &'this mut self,
        ) -> ::puroro::internal::RefMutBumpString<'bump, 'this> {
            if !self.has_string_unlabeled() {
                self.string_unlabeled = ::std::default::Default::default();
            }
            unsafe { self.string_unlabeled.as_mut_string_in(self._bump) }
        }
        pub fn clear_submsg_unlabeled(&mut self) {
            self.submsg_unlabeled = ::std::default::Default::default();
        }
        pub fn submsg_unlabeled_mut<'this>(
            &'this mut self,
        ) -> &'this mut self::_puroro_root::proto3_defaults::_puroro_impls::SubmsgBumpalo<'bump>
        {
            if !self.has_submsg_unlabeled() {
                self.submsg_unlabeled = ::std::default::Default::default();
            }
            let bump = self._bump;
            self.submsg_unlabeled.get_or_insert_with(|| {
                ::puroro::internal::NoAllocBumpBox::new_in(
                    ::puroro::internal::BumpDefault::default_in(bump),
                    bump,
                )
            })
        }
    }
    impl<'bump> ::puroro::Message<super::_puroro_simple_impl::Msg> for MsgBumpalo<'bump> {}

    impl<'bump> ::puroro::BumpaloMessage<'bump> for MsgBumpalo<'bump> {
        fn new_in(bump: &'bump ::puroro::bumpalo::Bump) -> Self {
            Self::new_in(bump)
        }
    }

    impl<'bump> ::puroro::internal::BumpDefault<'bump> for MsgBumpalo<'bump> {
        fn default_in(bump: &'bump ::puroro::bumpalo::Bump) -> Self {
            Self::new_in(bump)
        }
    }

    impl<'bump> super::_puroro_traits::MsgTrait for MsgBumpalo<'bump> {
        fn i32_unlabeled_opt<'this>(&'this self) -> Option<i32> {
            ::std::option::Option::Some(::std::clone::Clone::clone(&self.i32_unlabeled))
        }
        fn i32_optional_opt<'this>(&'this self) -> Option<i32> {
            if ::puroro::internal::get_bitvec_bit(&self._bitfield, 0) {
                ::std::option::Option::Some(::std::clone::Clone::clone(&self.i32_optional))
            } else {
                ::std::option::Option::None
            }
        }
        type Field3RepeatedType<'this>
        where
            Self: 'this,
        = ::puroro::ClonedSlice<'this, i32>;

        fn i32_repeated<'this>(&'this self) -> Self::Field3RepeatedType<'this> {
<<<<<<< HEAD
            todo!()
=======
            ::puroro::ClonedSlice::new(&self.i32_repeated)
>>>>>>> 26e11bf6
        }
        fn f32_unlabeled_opt<'this>(&'this self) -> Option<f32> {
            ::std::option::Option::Some(::std::clone::Clone::clone(&self.f32_unlabeled))
        }
        fn string_unlabeled_opt<'this>(&'this self) -> Option<&'this str> {
            ::std::option::Option::Some(self.string_unlabeled.as_ref())
        }
        type Field6MessageType<'this>
        where
            Self: 'this,
        = &'this self::_puroro_root::proto3_defaults::_puroro_impls::SubmsgBumpalo<'this>;
        fn submsg_unlabeled_opt<'this>(&'this self) -> Option<Self::Field6MessageType<'this>> {
            self.submsg_unlabeled.as_ref().map(|b| b.as_ref())
        }
    }

    impl<'bump> ::puroro::internal::de::DeserMessageFromBytesIter for MsgBumpalo<'bump> {
        fn deser_field<I>(
            &mut self,
            field_number: i32,
            data: ::puroro::internal::types::FieldData<
                &mut ::puroro::internal::de::from_iter::ScopedIter<I>,
            >,
        ) -> ::puroro::Result<()>
        where
            I: ::std::iter::Iterator<Item = ::std::io::Result<u8>>,
        {
            use ::puroro::internal::impls::bumpalo::de::DeserFieldFromBytesIter;
            match field_number {
                1 => {
                    todo!()
                }
                2 => {
                    self._bitfield.set(0, true);
                    todo!()
                }
                3 => {
                    todo!()
                }
                4 => {
                    todo!()
                }
                5 => {
                    todo!()
                }
                6 => {
                    todo!()
                }

                _ => unimplemented!("TODO: This case should be handled properly..."),
            }
        }
    }

    impl<'bump> ::puroro::internal::se::SerMessageToIoWrite for MsgBumpalo<'bump>
    where
        Self: super::_puroro_traits::MsgTrait,
        for<'a> <Self as super::_puroro_traits::MsgTrait>::Field6MessageType<'a>:
            ::puroro::internal::se::SerMessageToIoWrite,
    {
        fn ser<W>(&self, out: &mut W) -> ::puroro::Result<()>
        where
            W: ::std::io::Write,
        {
            ::puroro::internal::se::SerFieldToIoWrite::<
                ::puroro::tags::Unlabeled,
                ::puroro::tags::Int32,
            >::ser_field(
                <Self as super::_puroro_traits::MsgTrait>::i32_unlabeled_opt(self),
                1,
                out,
            )?;
            ::puroro::internal::se::SerFieldToIoWrite::<
                ::puroro::tags::Optional,
                ::puroro::tags::Int32,
            >::ser_field(
                <Self as super::_puroro_traits::MsgTrait>::i32_optional_opt(self),
                2,
                out,
            )?;
            ::puroro::internal::se::SerFieldToIoWrite::<
                ::puroro::tags::Repeated,
                ::puroro::tags::Int32,
            >::ser_field(
                <Self as super::_puroro_traits::MsgTrait>::i32_repeated(self),
                3,
                out,
            )?;
            ::puroro::internal::se::SerFieldToIoWrite::<
                ::puroro::tags::Unlabeled,
                ::puroro::tags::Float,
            >::ser_field(
                <Self as super::_puroro_traits::MsgTrait>::f32_unlabeled_opt(self),
                4,
                out,
            )?;
            ::puroro::internal::se::SerFieldToIoWrite::<
                ::puroro::tags::Unlabeled,
                ::puroro::tags::String,
            >::ser_field(
                <Self as super::_puroro_traits::MsgTrait>::string_unlabeled_opt(self),
                5,
                out,
            )?;
            ::puroro::internal::se::SerFieldToIoWrite::<
                ::puroro::tags::Unlabeled,
                ::puroro::tags::Message<
                    <Self as super::_puroro_traits::MsgTrait>::Field6MessageType<'_>,
                >,
            >::ser_field(
                <Self as super::_puroro_traits::MsgTrait>::submsg_unlabeled_opt(self),
                6,
                out,
            )?;
            ::std::result::Result::Ok(())
        }
    }
    pub struct MsgBuilder<T>(T);

    impl<T> MsgBuilder<T>
    where
        T: MsgTrait,
    {
        pub fn append_i32_unlabeled<ScalarType>(
            self,
            value: ScalarType,
        ) -> MsgBuilder<(T, MsgSingleField1<ScalarType>)>
        where
            ScalarType: ::std::convert::Into<i32>
                + ::std::clone::Clone
                + ::std::cmp::PartialEq
                + ::std::fmt::Debug,
        {
            MsgBuilder((
                self.0,
                MsgSingleField1 {
                    i32_unlabeled: value,
                },
            ))
        }

        pub fn append_i32_optional<ScalarType>(
            self,
            value: ScalarType,
        ) -> MsgBuilder<(T, MsgSingleField2<ScalarType>)>
        where
            ScalarType: ::std::convert::Into<i32>
                + ::std::clone::Clone
                + ::std::cmp::PartialEq
                + ::std::fmt::Debug,
        {
            MsgBuilder((
                self.0,
                MsgSingleField2 {
                    i32_optional: value,
                },
            ))
        }

        pub fn append_i32_repeated<ScalarType, RepeatedType>(
            self,
            value: RepeatedType,
        ) -> MsgBuilder<(T, MsgSingleField3<ScalarType, RepeatedType>)>
        where
            ScalarType: ::std::convert::Into<i32>
                + ::std::clone::Clone
                + ::std::cmp::PartialEq
                + ::std::fmt::Debug,
            for<'a> &'a RepeatedType: ::std::iter::IntoIterator<Item = &'a ScalarType>,
        {
            MsgBuilder((
                self.0,
                MsgSingleField3 {
                    i32_repeated: value,
                },
            ))
        }

        pub fn append_f32_unlabeled<ScalarType>(
            self,
            value: ScalarType,
        ) -> MsgBuilder<(T, MsgSingleField4<ScalarType>)>
        where
            ScalarType: ::std::convert::Into<f32>
                + ::std::clone::Clone
                + ::std::cmp::PartialEq
                + ::std::fmt::Debug,
        {
            MsgBuilder((
                self.0,
                MsgSingleField4 {
                    f32_unlabeled: value,
                },
            ))
        }

        pub fn append_string_unlabeled<ScalarType>(
            self,
            value: ScalarType,
        ) -> MsgBuilder<(T, MsgSingleField5<ScalarType>)>
        where
            ScalarType: ::std::convert::AsRef<str>
                + ::std::clone::Clone
                + ::std::cmp::PartialEq
                + ::std::fmt::Debug,
        {
            MsgBuilder((
                self.0,
                MsgSingleField5 {
                    string_unlabeled: value,
                },
            ))
        }

        pub fn append_submsg_unlabeled<ScalarType>(
            self,
            value: ScalarType,
        ) -> MsgBuilder<(T, MsgSingleField6<ScalarType>)>
        where
            ScalarType: self::_puroro_root::proto3_defaults::_puroro_traits::SubmsgTrait
                + ::std::clone::Clone
                + ::std::cmp::PartialEq
                + ::std::fmt::Debug,
        {
            MsgBuilder((
                self.0,
                MsgSingleField6 {
                    submsg_unlabeled: value,
                },
            ))
        }

        pub fn build(self) -> T {
            self.0
        }
    }

    impl MsgBuilder<()> {
        pub fn new() -> Self {
            Self(())
        }
    }

    #[derive(::std::clone::Clone, ::std::cmp::PartialEq, ::std::fmt::Debug)]

    pub struct SubmsgSingleField1<ScalarType>
    where
        ScalarType: ::std::convert::Into<i32>
            + ::std::clone::Clone
            + ::std::cmp::PartialEq
            + ::std::fmt::Debug,
    {
        pub i32_unlabeled: ScalarType,
    }

    impl<ScalarType> ::puroro::Message<super::Submsg> for SubmsgSingleField1<ScalarType> where
        ScalarType: ::std::convert::Into<i32>
            + ::std::clone::Clone
            + ::std::cmp::PartialEq
            + ::std::fmt::Debug
    {
    }

    impl<ScalarType> super::_puroro_traits::SubmsgTrait for SubmsgSingleField1<ScalarType>
    where
        ScalarType: ::std::convert::Into<i32>
            + ::std::clone::Clone
            + ::std::cmp::PartialEq
            + ::std::fmt::Debug,
    {
        fn i32_unlabeled_opt<'this>(&'this self) -> ::std::option::Option<i32> {
            ::std::option::Option::Some(::std::convert::Into::into(::std::clone::Clone::clone(
                &self.i32_unlabeled,
            )))
        }
    }

    impl<ScalarType> ::puroro::internal::se::SerMessageToIoWrite for SubmsgSingleField1<ScalarType>
    where
        ScalarType: ::std::convert::Into<i32>
            + ::std::clone::Clone
            + ::std::cmp::PartialEq
            + ::std::fmt::Debug,
        Self: super::_puroro_traits::SubmsgTrait,
    {
        fn ser<W>(&self, out: &mut W) -> ::puroro::Result<()>
        where
            W: ::std::io::Write,
        {
            ::puroro::internal::se::SerFieldToIoWrite::<
                ::puroro::tags::Unlabeled,
                ::puroro::tags::Int32,
            >::ser_field(
                <Self as super::_puroro_traits::SubmsgTrait>::i32_unlabeled_opt(self),
                1,
                out,
            )?;
            ::std::result::Result::Ok(())
        }
    }

    impl<ScalarType> ::std::convert::From<ScalarType> for SubmsgSingleField1<ScalarType>
    where
        ScalarType: ::std::convert::Into<i32>
            + ::std::clone::Clone
            + ::std::cmp::PartialEq
            + ::std::fmt::Debug,
    {
        fn from(value: ScalarType) -> Self {
            Self {
                i32_unlabeled: value,
            }
        }
    }
    pub struct SubmsgBumpalo<'bump> {
        _bump: &'bump ::puroro::bumpalo::Bump,
        _bitfield:
            ::puroro::bitvec::array::BitArray<::puroro::bitvec::order::Lsb0, [u32; (0 + 31) / 32]>,
        i32_unlabeled: i32,
    }

    pub type SubmsgBumpaloOwned = ::puroro::BumpaloOwned<SubmsgBumpalo<'static>>;
    impl<'bump> SubmsgBumpalo<'bump> {
        pub fn new_in(bump: &'bump ::puroro::bumpalo::Bump) -> Self {
            #[allow(unused)]
            let bump_ref: &::puroro::bumpalo::Bump =
                unsafe { ::std::mem::transmute(::std::ops::Deref::deref(&bump)) };

            Self {
                _bump: bump,
                _bitfield: ::std::default::Default::default(),
                i32_unlabeled: ::std::default::Default::default(),
            }
        }
        pub fn i32_unlabeled_opt<'this>(&'this self) -> ::std::option::Option<i32> {
            if !::puroro::internal::IsDefault::is_default(&self.i32_unlabeled) {
                ::std::option::Option::Some(self.i32_unlabeled)
            } else {
                ::std::option::Option::None
            }
        }
        pub fn i32_unlabeled<'this>(&'this self) -> i32 {
            match self.i32_unlabeled_opt() {
                ::std::option::Option::Some(x) => x,
                _ => ::std::default::Default::default(),
            }
        }
        pub fn has_i32_unlabeled(&self) -> bool {
            self.i32_unlabeled_opt().is_some()
        }
        pub fn clear_i32_unlabeled(&mut self) {
            self.i32_unlabeled = ::std::default::Default::default();
        }
        pub fn i32_unlabeled_mut<'this>(&'this mut self) -> &'this mut i32 {
            if !self.has_i32_unlabeled() {
                self.i32_unlabeled = ::std::default::Default::default();
            }
            &mut self.i32_unlabeled
        }
    }
    impl<'bump> ::puroro::Message<super::_puroro_simple_impl::Submsg> for SubmsgBumpalo<'bump> {}

    impl<'bump> ::puroro::BumpaloMessage<'bump> for SubmsgBumpalo<'bump> {
        fn new_in(bump: &'bump ::puroro::bumpalo::Bump) -> Self {
            Self::new_in(bump)
        }
    }

    impl<'bump> ::puroro::internal::BumpDefault<'bump> for SubmsgBumpalo<'bump> {
        fn default_in(bump: &'bump ::puroro::bumpalo::Bump) -> Self {
            Self::new_in(bump)
        }
    }

    impl<'bump> super::_puroro_traits::SubmsgTrait for SubmsgBumpalo<'bump> {
        fn i32_unlabeled_opt<'this>(&'this self) -> Option<i32> {
            ::std::option::Option::Some(::std::clone::Clone::clone(&self.i32_unlabeled))
        }
    }

    impl<'bump> ::puroro::internal::de::DeserMessageFromBytesIter for SubmsgBumpalo<'bump> {
        fn deser_field<I>(
            &mut self,
            field_number: i32,
            data: ::puroro::internal::types::FieldData<
                &mut ::puroro::internal::de::from_iter::ScopedIter<I>,
            >,
        ) -> ::puroro::Result<()>
        where
            I: ::std::iter::Iterator<Item = ::std::io::Result<u8>>,
        {
            use ::puroro::internal::impls::bumpalo::de::DeserFieldFromBytesIter;
            match field_number {
                1 => {
                    todo!()
                }

                _ => unimplemented!("TODO: This case should be handled properly..."),
            }
        }
    }

    impl<'bump> ::puroro::internal::se::SerMessageToIoWrite for SubmsgBumpalo<'bump>
    where
        Self: super::_puroro_traits::SubmsgTrait,
    {
        fn ser<W>(&self, out: &mut W) -> ::puroro::Result<()>
        where
            W: ::std::io::Write,
        {
            ::puroro::internal::se::SerFieldToIoWrite::<
                ::puroro::tags::Unlabeled,
                ::puroro::tags::Int32,
            >::ser_field(
                <Self as super::_puroro_traits::SubmsgTrait>::i32_unlabeled_opt(self),
                1,
                out,
            )?;
            ::std::result::Result::Ok(())
        }
    }
    pub struct SubmsgBuilder<T>(T);

    impl<T> SubmsgBuilder<T>
    where
        T: SubmsgTrait,
    {
        pub fn append_i32_unlabeled<ScalarType>(
            self,
            value: ScalarType,
        ) -> SubmsgBuilder<(T, SubmsgSingleField1<ScalarType>)>
        where
            ScalarType: ::std::convert::Into<i32>
                + ::std::clone::Clone
                + ::std::cmp::PartialEq
                + ::std::fmt::Debug,
        {
            SubmsgBuilder((
                self.0,
                SubmsgSingleField1 {
                    i32_unlabeled: value,
                },
            ))
        }

        pub fn build(self) -> T {
            self.0
        }
    }

    impl SubmsgBuilder<()> {
        pub fn new() -> Self {
            Self(())
        }
    }
}
pub use _puroro_traits::*;
pub mod _puroro_traits {
    mod _puroro_root {
        pub use super::super::_puroro_root::*;
    }

    pub trait MsgTrait {
        fn i32_unlabeled<'this>(&'this self) -> i32 {
            self.i32_unlabeled_opt()
                .unwrap_or_else(::std::default::Default::default)
        }
        fn has_i32_unlabeled<'this>(&'this self) -> bool {
            self.i32_unlabeled_opt().is_some()
        }
        fn i32_unlabeled_opt<'this>(&'this self) -> ::std::option::Option<i32> {
            ::std::option::Option::None
        }
        fn i32_optional<'this>(&'this self) -> i32 {
            self.i32_optional_opt()
                .unwrap_or_else(::std::default::Default::default)
        }
        fn has_i32_optional<'this>(&'this self) -> bool {
            self.i32_optional_opt().is_some()
        }
        fn i32_optional_opt<'this>(&'this self) -> ::std::option::Option<i32> {
            ::std::option::Option::None
        }

        type Field3RepeatedType<'this>: ::puroro::RepeatedField<'this>
            + ::std::iter::IntoIterator<Item = i32>
        where
            Self: 'this;
        fn i32_repeated<'this>(&'this self) -> Self::Field3RepeatedType<'this>;
        fn f32_unlabeled<'this>(&'this self) -> f32 {
            self.f32_unlabeled_opt()
                .unwrap_or_else(::std::default::Default::default)
        }
        fn has_f32_unlabeled<'this>(&'this self) -> bool {
            self.f32_unlabeled_opt().is_some()
        }
        fn f32_unlabeled_opt<'this>(&'this self) -> ::std::option::Option<f32> {
            ::std::option::Option::None
        }
        fn string_unlabeled<'this>(&'this self) -> &'this str {
            self.string_unlabeled_opt()
                .unwrap_or_else(::std::default::Default::default)
        }
        fn has_string_unlabeled<'this>(&'this self) -> bool {
            self.string_unlabeled_opt().is_some()
        }
        fn string_unlabeled_opt<'this>(&'this self) -> ::std::option::Option<&'this str> {
            ::std::option::Option::None
        }
        type Field6MessageType<'this>: self::_puroro_root::proto3_defaults::_puroro_traits::SubmsgTrait
            where Self: 'this;
        fn submsg_unlabeled<'this>(
            &'this self,
        ) -> ::std::option::Option<Self::Field6MessageType<'this>> {
            self.submsg_unlabeled_opt()
        }
        fn has_submsg_unlabeled<'this>(&'this self) -> bool {
            self.submsg_unlabeled_opt().is_some()
        }
        fn submsg_unlabeled_opt<'this>(
            &'this self,
        ) -> ::std::option::Option<Self::Field6MessageType<'this>> {
            ::std::option::Option::None
        }
    }

    macro_rules! msg_delegate {
        ($ty:ty) => {
            fn i32_unlabeled_opt<'this>(&'this self) -> ::std::option::Option<i32> {
                (**self).i32_unlabeled_opt()
            }
            fn i32_optional_opt<'this>(&'this self) -> ::std::option::Option<i32> {
                (**self).i32_optional_opt()
            }

            type Field3RepeatedType<'this>
            where
                Self: 'this,
            = <$ty>::Field3RepeatedType<'this>;
            fn i32_repeated<'this>(&'this self) -> Self::Field3RepeatedType<'this> {
                (**self).i32_repeated()
            }
            fn f32_unlabeled_opt<'this>(&'this self) -> ::std::option::Option<f32> {
                (**self).f32_unlabeled_opt()
            }
            fn string_unlabeled_opt<'this>(&'this self) -> ::std::option::Option<&'this str> {
                (**self).string_unlabeled_opt()
            }
            type Field6MessageType<'this>
            where
                Self: 'this,
            = <$ty>::Field6MessageType<'this>;
            fn submsg_unlabeled_opt<'this>(
                &'this self,
            ) -> ::std::option::Option<Self::Field6MessageType<'this>> {
                (**self).submsg_unlabeled_opt()
            }
        };
    }

    impl<T> MsgTrait for &'_ T
    where
        T: MsgTrait,
    {
        msg_delegate!(T);
    }

    impl<T> MsgTrait for &'_ mut T
    where
        T: MsgTrait,
    {
        msg_delegate!(T);
    }

    impl<T> MsgTrait for ::std::boxed::Box<T>
    where
        T: MsgTrait,
    {
        msg_delegate!(T);
    }

    impl<'bump, T> MsgTrait for ::puroro::bumpalo::boxed::Box<'bump, T>
    where
        T: MsgTrait,
    {
        msg_delegate!(T);
    }

    impl<T> MsgTrait for ::puroro::BumpaloOwned<T>
    where
        T: MsgTrait,
    {
        msg_delegate!(T);
    }
    impl MsgTrait for () {
        type Field3RepeatedType<'this>
        where
            Self: 'this,
        = ::puroro::internal::impls::empty::EmptyRepeatedField<i32>;
        fn i32_repeated<'this>(&'this self) -> Self::Field3RepeatedType<'this> {
            ::puroro::internal::impls::empty::EmptyRepeatedField::new()
        }
        type Field6MessageType<'this>
        where
            Self: 'this,
        = ();
    }
    impl<T, U> MsgTrait for (T, U)
    where
        T: MsgTrait,
        U: MsgTrait,
    {
        fn i32_unlabeled_opt<'this>(&'this self) -> Option<i32> {
            <U as MsgTrait>::i32_unlabeled_opt(&self.1)
                .or_else(|| <T as MsgTrait>::i32_unlabeled_opt(&self.0))
        }
        fn i32_optional_opt<'this>(&'this self) -> Option<i32> {
            <U as MsgTrait>::i32_optional_opt(&self.1)
                .or_else(|| <T as MsgTrait>::i32_optional_opt(&self.0))
        }
        type Field3RepeatedType<'this>
        where
            Self: 'this,
        = ::puroro::internal::impls::merged::MergedRepeatedField<
            <T as MsgTrait>::Field3RepeatedType<'this>,
            <U as MsgTrait>::Field3RepeatedType<'this>,
        >;

        fn i32_repeated<'this>(&'this self) -> Self::Field3RepeatedType<'this> {
            ::puroro::internal::impls::merged::MergedRepeatedField::new(
                <T as MsgTrait>::i32_repeated(&self.0),
                <U as MsgTrait>::i32_repeated(&self.1),
            )
        }
        fn f32_unlabeled_opt<'this>(&'this self) -> Option<f32> {
            <U as MsgTrait>::f32_unlabeled_opt(&self.1)
                .or_else(|| <T as MsgTrait>::f32_unlabeled_opt(&self.0))
        }
        fn string_unlabeled_opt<'this>(&'this self) -> Option<&'this str> {
            <U as MsgTrait>::string_unlabeled_opt(&self.1)
                .or_else(|| <T as MsgTrait>::string_unlabeled_opt(&self.0))
        }
        type Field6MessageType<'this>
        where
            Self: 'this,
        = (
            ::std::option::Option<<T as MsgTrait>::Field6MessageType<'this>>,
            ::std::option::Option<<U as MsgTrait>::Field6MessageType<'this>>,
        );
        fn submsg_unlabeled_opt<'this>(&'this self) -> Option<Self::Field6MessageType<'this>> {
            match (
                <T as MsgTrait>::submsg_unlabeled_opt(&self.0),
                <U as MsgTrait>::submsg_unlabeled_opt(&self.1),
            ) {
                (None, None) => None,
                (Some(t), None) => Some((Some(t), None)),
                (None, Some(u)) => Some((None, Some(u))),
                (Some(t), Some(u)) => Some((Some(t), Some(u))),
            }
        }
    }
    impl<T, U> MsgTrait for ::puroro::Either<T, U>
    where
        T: MsgTrait,
        U: MsgTrait,
    {
        fn i32_unlabeled_opt<'this>(&'this self) -> ::std::option::Option<i32> {
            self.as_ref().either(
                |t| <T as MsgTrait>::i32_unlabeled_opt(t),
                |u| <U as MsgTrait>::i32_unlabeled_opt(u),
            )
        }
        fn i32_optional_opt<'this>(&'this self) -> ::std::option::Option<i32> {
            self.as_ref().either(
                |t| <T as MsgTrait>::i32_optional_opt(t),
                |u| <U as MsgTrait>::i32_optional_opt(u),
            )
        }
        type Field3RepeatedType<'this>
        where
            Self: 'this,
        = ::puroro::internal::impls::either::EitherRepeatedField<
            <T as MsgTrait>::Field3RepeatedType<'this>,
            <U as MsgTrait>::Field3RepeatedType<'this>,
        >;

        fn i32_repeated<'this>(&'this self) -> Self::Field3RepeatedType<'this> {
            ::puroro::internal::impls::either::EitherRepeatedField::new(
                self.as_ref()
                    .map_left(|t| <T as MsgTrait>::i32_repeated(t))
                    .map_right(|u| <U as MsgTrait>::i32_repeated(u)),
            )
        }
        fn f32_unlabeled_opt<'this>(&'this self) -> ::std::option::Option<f32> {
            self.as_ref().either(
                |t| <T as MsgTrait>::f32_unlabeled_opt(t),
                |u| <U as MsgTrait>::f32_unlabeled_opt(u),
            )
        }
        fn string_unlabeled_opt<'this>(&'this self) -> ::std::option::Option<&'this str> {
            self.as_ref().either(
                |t| <T as MsgTrait>::string_unlabeled_opt(t),
                |u| <U as MsgTrait>::string_unlabeled_opt(u),
            )
        }
        type Field6MessageType<'this>
        where
            Self: 'this,
        = ::puroro::Either<
            <T as MsgTrait>::Field6MessageType<'this>,
            <U as MsgTrait>::Field6MessageType<'this>,
        >;
        fn submsg_unlabeled_opt<'this>(
            &'this self,
        ) -> ::std::option::Option<Self::Field6MessageType<'this>> {
            self.as_ref().either(
                |t| <T as MsgTrait>::submsg_unlabeled_opt(t).map(|t| ::puroro::Either::Left(t)),
                |u| <U as MsgTrait>::submsg_unlabeled_opt(u).map(|u| ::puroro::Either::Right(u)),
            )
        }
    }
    impl<T> MsgTrait for ::std::option::Option<T>
    where
        T: MsgTrait,
    {
        fn i32_unlabeled_opt<'this>(&'this self) -> ::std::option::Option<i32> {
            self.as_ref().and_then(|msg| msg.i32_unlabeled_opt())
        }
        fn i32_optional_opt<'this>(&'this self) -> ::std::option::Option<i32> {
            self.as_ref().and_then(|msg| msg.i32_optional_opt())
        }

        type Field3RepeatedType<'this>
        where
            Self: 'this,
        = ::std::iter::Flatten<
            ::std::option::IntoIter<
                <T::Field3RepeatedType<'this> as ::std::iter::IntoIterator>::IntoIter,
            >,
        >;
        fn i32_repeated<'this>(&'this self) -> Self::Field3RepeatedType<'this> {
            self.as_ref()
                .map(|msg| msg.i32_repeated().into_iter())
                .into_iter()
                .flatten()
        }
        fn f32_unlabeled_opt<'this>(&'this self) -> ::std::option::Option<f32> {
            self.as_ref().and_then(|msg| msg.f32_unlabeled_opt())
        }
        fn string_unlabeled_opt<'this>(&'this self) -> ::std::option::Option<&'this str> {
            self.as_ref().and_then(|msg| msg.string_unlabeled_opt())
        }
        type Field6MessageType<'this>
        where
            Self: 'this,
        = T::Field6MessageType<'this>;
        fn submsg_unlabeled_opt<'this>(
            &'this self,
        ) -> ::std::option::Option<Self::Field6MessageType<'this>> {
            self.as_ref().and_then(|msg| msg.submsg_unlabeled_opt())
        }
    }

    pub trait SubmsgTrait {
        fn i32_unlabeled<'this>(&'this self) -> i32 {
            self.i32_unlabeled_opt()
                .unwrap_or_else(::std::default::Default::default)
        }
        fn has_i32_unlabeled<'this>(&'this self) -> bool {
            self.i32_unlabeled_opt().is_some()
        }
        fn i32_unlabeled_opt<'this>(&'this self) -> ::std::option::Option<i32> {
            ::std::option::Option::None
        }
    }

    macro_rules! submsg_delegate {
        ($ty:ty) => {
            fn i32_unlabeled_opt<'this>(&'this self) -> ::std::option::Option<i32> {
                (**self).i32_unlabeled_opt()
            }
        };
    }

    impl<T> SubmsgTrait for &'_ T
    where
        T: SubmsgTrait,
    {
        submsg_delegate!(T);
    }

    impl<T> SubmsgTrait for &'_ mut T
    where
        T: SubmsgTrait,
    {
        submsg_delegate!(T);
    }

    impl<T> SubmsgTrait for ::std::boxed::Box<T>
    where
        T: SubmsgTrait,
    {
        submsg_delegate!(T);
    }

    impl<'bump, T> SubmsgTrait for ::puroro::bumpalo::boxed::Box<'bump, T>
    where
        T: SubmsgTrait,
    {
        submsg_delegate!(T);
    }

    impl<T> SubmsgTrait for ::puroro::BumpaloOwned<T>
    where
        T: SubmsgTrait,
    {
        submsg_delegate!(T);
    }
    impl SubmsgTrait for () {}
    impl<T, U> SubmsgTrait for (T, U)
    where
        T: SubmsgTrait,
        U: SubmsgTrait,
    {
        fn i32_unlabeled_opt<'this>(&'this self) -> Option<i32> {
            <U as SubmsgTrait>::i32_unlabeled_opt(&self.1)
                .or_else(|| <T as SubmsgTrait>::i32_unlabeled_opt(&self.0))
        }
    }
    impl<T, U> SubmsgTrait for ::puroro::Either<T, U>
    where
        T: SubmsgTrait,
        U: SubmsgTrait,
    {
        fn i32_unlabeled_opt<'this>(&'this self) -> ::std::option::Option<i32> {
            self.as_ref().either(
                |t| <T as SubmsgTrait>::i32_unlabeled_opt(t),
                |u| <U as SubmsgTrait>::i32_unlabeled_opt(u),
            )
        }
    }
    impl<T> SubmsgTrait for ::std::option::Option<T>
    where
        T: SubmsgTrait,
    {
        fn i32_unlabeled_opt<'this>(&'this self) -> ::std::option::Option<i32> {
            self.as_ref().and_then(|msg| msg.i32_unlabeled_opt())
        }
    }
}
pub use _puroro_nested::*;
pub mod _puroro_nested {
    pub mod msg {
        mod _puroro_root {
            pub use super::super::super::_puroro_root::*;
        }
    }
    pub mod submsg {
        mod _puroro_root {
            pub use super::super::super::_puroro_root::*;
        }
    }
}<|MERGE_RESOLUTION|>--- conflicted
+++ resolved
@@ -1028,11 +1028,6 @@
             }
             &mut self.i32_optional
         }
-        pub fn i32_repeated_mut<'this>(
-            &'this mut self,
-        ) -> ::puroro::internal::RefMutBumpVec<'bump, 'this, &'this mut i32> {
-            todo!()
-        }
         pub fn clear_f32_unlabeled(&mut self) {
             self.f32_unlabeled = ::std::default::Default::default();
         }
@@ -1103,11 +1098,7 @@
         = ::puroro::ClonedSlice<'this, i32>;
 
         fn i32_repeated<'this>(&'this self) -> Self::Field3RepeatedType<'this> {
-<<<<<<< HEAD
             todo!()
-=======
-            ::puroro::ClonedSlice::new(&self.i32_repeated)
->>>>>>> 26e11bf6
         }
         fn f32_unlabeled_opt<'this>(&'this self) -> Option<f32> {
             ::std::option::Option::Some(::std::clone::Clone::clone(&self.f32_unlabeled))
