--- conflicted
+++ resolved
@@ -1,11 +1,5 @@
 [package]
 name = "tests"
-<<<<<<< HEAD
-version = "0.1.0"
-edition = "2021"
-
-[dependencies]
-=======
 version = "0.14.1"
 authors = ["Shohei Wada <pc@wada314.jp>"]
 edition = "2018"
@@ -16,7 +10,6 @@
 [dependencies]
 puroro = { path = "../puroro" }
 itertools = "0.14"
->>>>>>> 57bfb7bb
 
 
 [build-dependencies]
@@ -24,10 +17,7 @@
 itertools = "0.14.0"
 protoc-plugin-by-closure = { path = "../protoc-plugin-by-closure" }
 puroro-codegen = { path = "../codegen" }
-<<<<<<< HEAD
-=======
 protoc-bin-vendored = "3.1.0"
->>>>>>> 57bfb7bb
 
 [dev-dependencies]
 puroro = { path = "../puroro" }