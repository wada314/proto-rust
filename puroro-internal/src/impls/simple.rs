mod type_gen;

use ::puroro::de::from_iter::ImplIsDeserializableFromIter;
use ::puroro::{tags, FieldTypeGen, Result, StructInternalTypeGen};

pub struct SimpleImpl;
impl tags::ImplTypeTag for SimpleImpl {}

<<<<<<< HEAD
// For variant types
impl<L, S, V> FieldTypeGen<(L, (S, tags::wire::Variant<V>))> for SimpleImpl
where
    (S, tags::wire::Variant<V>): tags::NumericalFieldTypeTag,
    <
        (S, tags::wire::Variant<V>) as tags::NumericalFieldTypeTag
    >::NativeType: LabelWrappedType<L>,
{
    type Type = <
        <(S, tags::wire::Variant<V>) as tags::NumericalFieldTypeTag>::NativeType 
            as LabelWrappedType<L>
    >::Type;
}
// For bits32 types
impl<L, S, V> FieldTypeGen<(L, (S, tags::wire::Bits32<V>))> for SimpleImpl
where
    (S, tags::wire::Bits32<V>): tags::NumericalFieldTypeTag,
    <
        (S, tags::wire::Bits32<V>) as tags::NumericalFieldTypeTag
    >::NativeType: LabelWrappedType<L>,
{
    type Type = <
        <(S, tags::wire::Bits32<V>) as tags::NumericalFieldTypeTag>::NativeType 
            as LabelWrappedType<L>
    >::Type;
}
// For bits64 types
impl<L, S, V> FieldTypeGen<(L, (S, tags::wire::Bits64<V>))> for SimpleImpl
where
    (S, tags::wire::Bits64<V>): tags::NumericalFieldTypeTag,
    <
        (S, tags::wire::Bits64<V>) as tags::NumericalFieldTypeTag
    >::NativeType: LabelWrappedType<L>,
{
    type Type = <
        <(S, tags::wire::Bits64<V>) as tags::NumericalFieldTypeTag>::NativeType 
            as LabelWrappedType<L>
    >::Type;
}

// For length delimited types

impl FieldTypeGen<(tags::Required, (tags::Proto2, tags::Bytes))> for SimpleImpl {
    type Type = Option<Cow<'static, [u8]>>;
}
impl FieldTypeGen<(tags::Optional, (tags::Proto2, tags::Bytes))> for SimpleImpl {
    type Type = Option<Cow<'static, [u8]>>;
}
impl FieldTypeGen<(tags::Unlabeled, (tags::Proto3, tags::Bytes))> for SimpleImpl {
    type Type = Vec<u8>;
}
impl FieldTypeGen<(tags::Optional, (tags::Proto3, tags::Bytes))> for SimpleImpl {
    type Type = Option<Vec<u8>>;
}
impl<S> FieldTypeGen<(tags::Repeated, (S, tags::Bytes))> for SimpleImpl {
    type Type = Vec<Vec<u8>>;
}

impl FieldTypeGen<(tags::Required, (tags::Proto2, tags::String))> for SimpleImpl {
    type Type = Option<Cow<'static, str>>;
}
impl FieldTypeGen<(tags::Optional, (tags::Proto2, tags::String))> for SimpleImpl {
    type Type = Option<Cow<'static, str>>;
}
impl FieldTypeGen<(tags::Unlabeled, (tags::Proto3, tags::String))> for SimpleImpl {
    type Type = String;
}
impl FieldTypeGen<(tags::Optional, (tags::Proto3, tags::String))> for SimpleImpl {
    type Type = Option<String>;
}
impl<S> FieldTypeGen<(tags::Repeated, (S, tags::String))> for SimpleImpl {
    type Type = Vec<String>;
=======
trait DeserFromIter<LabelAndType>: FieldTypeGen<LabelAndType> {
    fn deser<I>(
        field: &mut <Self as puroro::FieldTypeGen<LabelAndType>>::Type,
        input: puroro::de::FieldData<I>,
    ) -> Result<()>
    where
        I: Iterator<Item = std::io::Result<u8>>;
>>>>>>> 49ec25c4
}

impl ImplIsDeserializableFromIter for SimpleImpl {
    fn deser_field<LabelAndType, I>(
        field: &mut <Self as puroro::FieldTypeGen<LabelAndType>>::Type,
        input: puroro::de::FieldData<I>,
    ) -> puroro::Result<()>
    where
        I: Iterator<Item = std::io::Result<u8>>,
        Self: puroro::FieldTypeGen<LabelAndType>,
    {
        <Self as DeserFromIter<LabelAndType>>::deser(field, input)
    }
}

// Struct's internal type generator

impl StructInternalTypeGen for SimpleImpl {
    // TODO
    type Type = ();
}<|MERGE_RESOLUTION|>--- conflicted
+++ resolved
@@ -6,80 +6,6 @@
 pub struct SimpleImpl;
 impl tags::ImplTypeTag for SimpleImpl {}
 
-<<<<<<< HEAD
-// For variant types
-impl<L, S, V> FieldTypeGen<(L, (S, tags::wire::Variant<V>))> for SimpleImpl
-where
-    (S, tags::wire::Variant<V>): tags::NumericalFieldTypeTag,
-    <
-        (S, tags::wire::Variant<V>) as tags::NumericalFieldTypeTag
-    >::NativeType: LabelWrappedType<L>,
-{
-    type Type = <
-        <(S, tags::wire::Variant<V>) as tags::NumericalFieldTypeTag>::NativeType 
-            as LabelWrappedType<L>
-    >::Type;
-}
-// For bits32 types
-impl<L, S, V> FieldTypeGen<(L, (S, tags::wire::Bits32<V>))> for SimpleImpl
-where
-    (S, tags::wire::Bits32<V>): tags::NumericalFieldTypeTag,
-    <
-        (S, tags::wire::Bits32<V>) as tags::NumericalFieldTypeTag
-    >::NativeType: LabelWrappedType<L>,
-{
-    type Type = <
-        <(S, tags::wire::Bits32<V>) as tags::NumericalFieldTypeTag>::NativeType 
-            as LabelWrappedType<L>
-    >::Type;
-}
-// For bits64 types
-impl<L, S, V> FieldTypeGen<(L, (S, tags::wire::Bits64<V>))> for SimpleImpl
-where
-    (S, tags::wire::Bits64<V>): tags::NumericalFieldTypeTag,
-    <
-        (S, tags::wire::Bits64<V>) as tags::NumericalFieldTypeTag
-    >::NativeType: LabelWrappedType<L>,
-{
-    type Type = <
-        <(S, tags::wire::Bits64<V>) as tags::NumericalFieldTypeTag>::NativeType 
-            as LabelWrappedType<L>
-    >::Type;
-}
-
-// For length delimited types
-
-impl FieldTypeGen<(tags::Required, (tags::Proto2, tags::Bytes))> for SimpleImpl {
-    type Type = Option<Cow<'static, [u8]>>;
-}
-impl FieldTypeGen<(tags::Optional, (tags::Proto2, tags::Bytes))> for SimpleImpl {
-    type Type = Option<Cow<'static, [u8]>>;
-}
-impl FieldTypeGen<(tags::Unlabeled, (tags::Proto3, tags::Bytes))> for SimpleImpl {
-    type Type = Vec<u8>;
-}
-impl FieldTypeGen<(tags::Optional, (tags::Proto3, tags::Bytes))> for SimpleImpl {
-    type Type = Option<Vec<u8>>;
-}
-impl<S> FieldTypeGen<(tags::Repeated, (S, tags::Bytes))> for SimpleImpl {
-    type Type = Vec<Vec<u8>>;
-}
-
-impl FieldTypeGen<(tags::Required, (tags::Proto2, tags::String))> for SimpleImpl {
-    type Type = Option<Cow<'static, str>>;
-}
-impl FieldTypeGen<(tags::Optional, (tags::Proto2, tags::String))> for SimpleImpl {
-    type Type = Option<Cow<'static, str>>;
-}
-impl FieldTypeGen<(tags::Unlabeled, (tags::Proto3, tags::String))> for SimpleImpl {
-    type Type = String;
-}
-impl FieldTypeGen<(tags::Optional, (tags::Proto3, tags::String))> for SimpleImpl {
-    type Type = Option<String>;
-}
-impl<S> FieldTypeGen<(tags::Repeated, (S, tags::String))> for SimpleImpl {
-    type Type = Vec<String>;
-=======
 trait DeserFromIter<LabelAndType>: FieldTypeGen<LabelAndType> {
     fn deser<I>(
         field: &mut <Self as puroro::FieldTypeGen<LabelAndType>>::Type,
@@ -87,7 +13,6 @@
     ) -> Result<()>
     where
         I: Iterator<Item = std::io::Result<u8>>;
->>>>>>> 49ec25c4
 }
 
 impl ImplIsDeserializableFromIter for SimpleImpl {
