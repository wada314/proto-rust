#![allow(incomplete_features)]
#![feature(generic_associated_types)]
pub mod de;
pub mod impls;
pub mod se;

use ::puroro::bool::True;
use ::puroro::{tags, Enum, ErrorKind, Message, Result};

// Re-exporting library modules
pub use ::puroro::{bumpalo, hashbrown};

// Impl symbols
pub use de::from_iter::ScopedIter;
pub use de::DeserAnyFieldFromBytesIter;
pub use impls::simple::SimpleImpl;
pub use se::SerAnyFieldToIoWrite;

pub trait MessageInternal: ::puroro::Message {
    type ImplTypeTag: StructInternalTypeGen;
    fn new_with_internal_data(
        internal_data: <Self::ImplTypeTag as StructInternalTypeGen>::Type,
    ) -> Self;
}

pub trait ChooseStructVisibility<Public, Private> {
    type Type;
}

pub trait StructInternalTypeGen: tags::ImplTypeTag {
    type Type: Clone;
}

pub trait FieldTypeGen<X, L, V>: StructInternalTypeGen {
    type Type;
    /// Default value of the field when the message is allocated
    fn default(
        internal_data: &<Self as StructInternalTypeGen>::Type,
    ) -> <Self as FieldTypeGen<X, L, V>>::Type;
    /// Clone the field type
    fn clone(
        from: &<Self as FieldTypeGen<X, L, V>>::Type,
        internal_data: &<Self as StructInternalTypeGen>::Type,
    ) -> <Self as FieldTypeGen<X, L, V>>::Type;

    // Trait method implementations

    /// The scalar type for the trait getter method.
    type ScalarGetterType<'this>;
    /// Get the scalar type for the trait getter method.
    fn get_scalar<'this>(
        from: &'this <Self as FieldTypeGen<X, L, V>>::Type,
        internal_data: &'this <Self as StructInternalTypeGen>::Type,
    ) -> Self::ScalarGetterType<'this>
    where
        L: tags::FieldLabelTag<IsNonOptionalScalar = True>;
}
pub trait EnumTypeGen<X, L>: StructInternalTypeGen {
    type EnumFieldType<E: Enum>;
    /// Default value of the field when the message is allocated
    fn default<E: Enum>(
        internal_data: &<Self as StructInternalTypeGen>::Type,
    ) -> <Self as EnumTypeGen<X, L>>::EnumFieldType<E>;
    /// Clone the field type
    fn clone<E: Enum>(
        from: &<Self as EnumTypeGen<X, L>>::EnumFieldType<E>,
        internal_data: &<Self as StructInternalTypeGen>::Type,
    ) -> <Self as EnumTypeGen<X, L>>::EnumFieldType<E>;
}
pub trait MsgTypeGen<X, L>: StructInternalTypeGen {
    type MsgFieldType<M: Message>;
    type MsgTypeInTrait<M: Message>: Message;
    /// Default value of the field when the message is allocated
    fn default<M: Message>(
        internal_data: &<Self as StructInternalTypeGen>::Type,
    ) -> <Self as MsgTypeGen<X, L>>::MsgFieldType<M>;
    /// Clone the field type
    fn clone<M: Message>(
        from: &<Self as MsgTypeGen<X, L>>::MsgFieldType<M>,
        internal_data: &<Self as StructInternalTypeGen>::Type,
<<<<<<< HEAD
    ) -> <Self as MsgTypeGen<X, L>>::MsgFieldType<M>;
=======
    ) -> <Self as MsgTypeGen<X, L>>::MsgType<M>;
>>>>>>> 86a88fbe
}

pub trait AnyFieldTypeGen:
    EnumTypeGen<tags::Proto2, tags::Required>
    + EnumTypeGen<tags::Proto2, tags::Optional>
    + EnumTypeGen<tags::Proto2, tags::Repeated>
    + EnumTypeGen<tags::Proto3, tags::Unlabeled>
    + EnumTypeGen<tags::Proto3, tags::Optional>
    + EnumTypeGen<tags::Proto3, tags::Repeated>
    + MsgTypeGen<tags::Proto2, tags::Required>
    + MsgTypeGen<tags::Proto2, tags::Optional>
    + MsgTypeGen<tags::Proto2, tags::Repeated>
    + MsgTypeGen<tags::Proto3, tags::Unlabeled>
    + MsgTypeGen<tags::Proto3, tags::Optional>
    + MsgTypeGen<tags::Proto3, tags::Repeated>
    + FieldTypeGen<tags::Proto2, tags::Required, tags::Int32>
    + FieldTypeGen<tags::Proto2, tags::Required, tags::UInt32>
    + FieldTypeGen<tags::Proto2, tags::Required, tags::SInt32>
    + FieldTypeGen<tags::Proto2, tags::Required, tags::Int64>
    + FieldTypeGen<tags::Proto2, tags::Required, tags::UInt64>
    + FieldTypeGen<tags::Proto2, tags::Required, tags::SInt64>
    + FieldTypeGen<tags::Proto2, tags::Required, tags::Bool>
    + FieldTypeGen<tags::Proto2, tags::Required, tags::Bytes>
    + FieldTypeGen<tags::Proto2, tags::Required, tags::String>
    + FieldTypeGen<tags::Proto2, tags::Required, tags::Float>
    + FieldTypeGen<tags::Proto2, tags::Required, tags::Double>
    + FieldTypeGen<tags::Proto2, tags::Required, tags::SFixed32>
    + FieldTypeGen<tags::Proto2, tags::Required, tags::Fixed32>
    + FieldTypeGen<tags::Proto2, tags::Required, tags::SFixed64>
    + FieldTypeGen<tags::Proto2, tags::Required, tags::Fixed64>
    + FieldTypeGen<tags::Proto2, tags::Optional, tags::Int32>
    + FieldTypeGen<tags::Proto2, tags::Optional, tags::UInt32>
    + FieldTypeGen<tags::Proto2, tags::Optional, tags::SInt32>
    + FieldTypeGen<tags::Proto2, tags::Optional, tags::Int64>
    + FieldTypeGen<tags::Proto2, tags::Optional, tags::UInt64>
    + FieldTypeGen<tags::Proto2, tags::Optional, tags::SInt64>
    + FieldTypeGen<tags::Proto2, tags::Optional, tags::Bool>
    + FieldTypeGen<tags::Proto2, tags::Optional, tags::Bytes>
    + FieldTypeGen<tags::Proto2, tags::Optional, tags::String>
    + FieldTypeGen<tags::Proto2, tags::Optional, tags::Float>
    + FieldTypeGen<tags::Proto2, tags::Optional, tags::Double>
    + FieldTypeGen<tags::Proto2, tags::Optional, tags::SFixed32>
    + FieldTypeGen<tags::Proto2, tags::Optional, tags::Fixed32>
    + FieldTypeGen<tags::Proto2, tags::Optional, tags::SFixed64>
    + FieldTypeGen<tags::Proto2, tags::Optional, tags::Fixed64>
    + FieldTypeGen<tags::Proto2, tags::Repeated, tags::Int32>
    + FieldTypeGen<tags::Proto2, tags::Repeated, tags::UInt32>
    + FieldTypeGen<tags::Proto2, tags::Repeated, tags::SInt32>
    + FieldTypeGen<tags::Proto2, tags::Repeated, tags::Int64>
    + FieldTypeGen<tags::Proto2, tags::Repeated, tags::UInt64>
    + FieldTypeGen<tags::Proto2, tags::Repeated, tags::SInt64>
    + FieldTypeGen<tags::Proto2, tags::Repeated, tags::Bool>
    + FieldTypeGen<tags::Proto2, tags::Repeated, tags::Bytes>
    + FieldTypeGen<tags::Proto2, tags::Repeated, tags::String>
    + FieldTypeGen<tags::Proto2, tags::Repeated, tags::Float>
    + FieldTypeGen<tags::Proto2, tags::Repeated, tags::Double>
    + FieldTypeGen<tags::Proto2, tags::Repeated, tags::SFixed32>
    + FieldTypeGen<tags::Proto2, tags::Repeated, tags::Fixed32>
    + FieldTypeGen<tags::Proto2, tags::Repeated, tags::SFixed64>
    + FieldTypeGen<tags::Proto2, tags::Repeated, tags::Fixed64>
    + FieldTypeGen<tags::Proto3, tags::Unlabeled, tags::Int32>
    + FieldTypeGen<tags::Proto3, tags::Unlabeled, tags::UInt32>
    + FieldTypeGen<tags::Proto3, tags::Unlabeled, tags::SInt32>
    + FieldTypeGen<tags::Proto3, tags::Unlabeled, tags::Int64>
    + FieldTypeGen<tags::Proto3, tags::Unlabeled, tags::UInt64>
    + FieldTypeGen<tags::Proto3, tags::Unlabeled, tags::SInt64>
    + FieldTypeGen<tags::Proto3, tags::Unlabeled, tags::Bool>
    + FieldTypeGen<tags::Proto3, tags::Unlabeled, tags::Bytes>
    + FieldTypeGen<tags::Proto3, tags::Unlabeled, tags::String>
    + FieldTypeGen<tags::Proto3, tags::Unlabeled, tags::Float>
    + FieldTypeGen<tags::Proto3, tags::Unlabeled, tags::Double>
    + FieldTypeGen<tags::Proto3, tags::Unlabeled, tags::SFixed32>
    + FieldTypeGen<tags::Proto3, tags::Unlabeled, tags::Fixed32>
    + FieldTypeGen<tags::Proto3, tags::Unlabeled, tags::SFixed64>
    + FieldTypeGen<tags::Proto3, tags::Unlabeled, tags::Fixed64>
    + FieldTypeGen<tags::Proto3, tags::Optional, tags::Int32>
    + FieldTypeGen<tags::Proto3, tags::Optional, tags::UInt32>
    + FieldTypeGen<tags::Proto3, tags::Optional, tags::SInt32>
    + FieldTypeGen<tags::Proto3, tags::Optional, tags::Int64>
    + FieldTypeGen<tags::Proto3, tags::Optional, tags::UInt64>
    + FieldTypeGen<tags::Proto3, tags::Optional, tags::SInt64>
    + FieldTypeGen<tags::Proto3, tags::Optional, tags::Bool>
    + FieldTypeGen<tags::Proto3, tags::Optional, tags::Bytes>
    + FieldTypeGen<tags::Proto3, tags::Optional, tags::String>
    + FieldTypeGen<tags::Proto3, tags::Optional, tags::Float>
    + FieldTypeGen<tags::Proto3, tags::Optional, tags::Double>
    + FieldTypeGen<tags::Proto3, tags::Optional, tags::SFixed32>
    + FieldTypeGen<tags::Proto3, tags::Optional, tags::Fixed32>
    + FieldTypeGen<tags::Proto3, tags::Optional, tags::SFixed64>
    + FieldTypeGen<tags::Proto3, tags::Optional, tags::Fixed64>
    + FieldTypeGen<tags::Proto3, tags::Repeated, tags::Int32>
    + FieldTypeGen<tags::Proto3, tags::Repeated, tags::UInt32>
    + FieldTypeGen<tags::Proto3, tags::Repeated, tags::SInt32>
    + FieldTypeGen<tags::Proto3, tags::Repeated, tags::Int64>
    + FieldTypeGen<tags::Proto3, tags::Repeated, tags::UInt64>
    + FieldTypeGen<tags::Proto3, tags::Repeated, tags::SInt64>
    + FieldTypeGen<tags::Proto3, tags::Repeated, tags::Bool>
    + FieldTypeGen<tags::Proto3, tags::Repeated, tags::Bytes>
    + FieldTypeGen<tags::Proto3, tags::Repeated, tags::String>
    + FieldTypeGen<tags::Proto3, tags::Repeated, tags::Float>
    + FieldTypeGen<tags::Proto3, tags::Repeated, tags::Double>
    + FieldTypeGen<tags::Proto3, tags::Repeated, tags::SFixed32>
    + FieldTypeGen<tags::Proto3, tags::Repeated, tags::Fixed32>
    + FieldTypeGen<tags::Proto3, tags::Repeated, tags::SFixed64>
    + FieldTypeGen<tags::Proto3, tags::Repeated, tags::Fixed64>
{
}<|MERGE_RESOLUTION|>--- conflicted
+++ resolved
@@ -78,11 +78,7 @@
     fn clone<M: Message>(
         from: &<Self as MsgTypeGen<X, L>>::MsgFieldType<M>,
         internal_data: &<Self as StructInternalTypeGen>::Type,
-<<<<<<< HEAD
     ) -> <Self as MsgTypeGen<X, L>>::MsgFieldType<M>;
-=======
-    ) -> <Self as MsgTypeGen<X, L>>::MsgType<M>;
->>>>>>> 86a88fbe
 }
 
 pub trait AnyFieldTypeGen:
