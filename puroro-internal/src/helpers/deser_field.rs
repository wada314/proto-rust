--- conflicted
+++ resolved
@@ -34,32 +34,6 @@
         F: Fn() -> Self::Item;
 }
 
-<<<<<<< HEAD
-// For Variant types excpet enums: Int32, Int64, UInt32, UInt64, SInt32, SInt64, Bool
-impl<T, U> DeserializableFromIterField<(T, tags::Required)> for U
-where
-    T: FieldTypeTag + variant::VariantType<NativeType = U>,
-{
-    type Item = U;
-    fn deser<'a, I, F>(&mut self, field: FieldData<&'a mut BytesIter<'a, I>>, _f: F) -> Result<()>
-    where
-        I: Iterator<Item = std::io::Result<u8>>,
-        F: Fn() -> Self::Item,
-    {
-        match field {
-            FieldData::Variant(variant) => {
-                *self = variant.to_native::<T>()?;
-                Ok(())
-            }
-            FieldData::LengthDelimited(bytes_iter) => {
-                *self = bytes_iter
-                    .variants()
-                    .last()
-                    .transpose()?
-                    .ok_or(PuroroError::from(ErrorKind::ZeroLengthPackedField))
-                    .and_then(|variant| variant.to_native::<T>())?;
-                Ok(())
-=======
 ///////////////////////////////////////////////////////////////////////////////
 // Baretype fields
 ///////////////////////////////////////////////////////////////////////////////
@@ -93,51 +67,11 @@
                     }
                     _ => Err(ErrorKind::InvalidWireType)?,
                 }
->>>>>>> 7e96c966
             }
             _ => Err(ErrorKind::InvalidWireType)?,
         }
     }
 }
-<<<<<<< HEAD
-
-pub trait EnumNativeType: Sized {
-    fn try_from_i32(val: i32) -> Result<Self>;
-}
-impl<T> EnumNativeType for std::result::Result<T, i32>
-where
-    T: TryFrom<i32, Error = i32>,
-{
-    fn try_from_i32(val: i32) -> Result<Self> {
-        Ok(T::try_from(val))
-    }
-}
-
-impl<T> DeserializableFromIterField<(tags::Enum<T>, tags::Required)> for T
-where
-    T: EnumNativeType,
-{
-    type Item = Self;
-    fn deser<'a, I, F>(&mut self, field: FieldData<&'a mut BytesIter<'a, I>>, _f: F) -> Result<()>
-    where
-        I: Iterator<Item = std::io::Result<u8>>,
-        F: Fn() -> Self::Item,
-    {
-        match field {
-            FieldData::Variant(variant) => {
-                *self = Self::try_from_i32(variant.to_native::<tags::Int32>()?)?;
-                Ok(())
-            }
-            FieldData::LengthDelimited(bytes_iter) => {
-                *self = Self::try_from_i32(
-                    bytes_iter
-                        .variants()
-                        .last()
-                        .transpose()?
-                        .ok_or(PuroroError::from(ErrorKind::ZeroLengthPackedField))?
-                        .to_native::<tags::Int32>()?,
-                )?;
-=======
 define_deser_scalar_variants!(i32, tags::Int32, tags::Required);
 define_deser_scalar_variants!(i64, tags::Int64, tags::Required);
 define_deser_scalar_variants!(i32, tags::SInt32, tags::Required);
@@ -176,7 +110,6 @@
                     Default::default,
                 )?;
                 *self = T::try_from(ival);
->>>>>>> 7e96c966
                 Ok(())
             }
         }
@@ -320,57 +253,9 @@
 define_deser_scalar_fixed!(i64, tags::SFixed64, tags::Optional3, Bits64);
 define_deser_scalar_fixed!(u64, tags::Fixed64, tags::Optional3, Bits64);
 
-<<<<<<< HEAD
-trait Bits32NativeType {
-    type NativeType;
-    fn from_le_bytes(bytes: [u8; 4]) -> Self::NativeType;
-}
-impl Bits32NativeType for tags::Float {
-    type NativeType = f32;
-    fn from_le_bytes(bytes: [u8; 4]) -> Self::NativeType {
-        f32::from_le_bytes(bytes)
-    }
-}
-impl<T, U> DeserializableFromIterField<(T, tags::Required)> for U
-where
-    T: Bits32NativeType<NativeType = U>,
-{
-    type Item = U;
-    fn deser<'a, I, F>(&mut self, field: FieldData<&'a mut BytesIter<'a, I>>, _f: F) -> Result<()>
-    where
-        I: Iterator<Item = std::io::Result<u8>>,
-        F: Fn() -> Self::Item,
-    {
-        if let FieldData::Bits32(array) = field {
-            *self = T::from_le_bytes(array);
-            Ok(())
-        } else {
-            Err(ErrorKind::UnexpectedWireType)?
-        }
-    }
-}
-pub trait NotOptionaInNoPresenceDiscipline {}
-impl NotOptionaInNoPresenceDiscipline for tags::Int32 {}
-impl NotOptionaInNoPresenceDiscipline for tags::Int64 {}
-impl NotOptionaInNoPresenceDiscipline for tags::UInt32 {}
-impl NotOptionaInNoPresenceDiscipline for tags::UInt64 {}
-impl NotOptionaInNoPresenceDiscipline for tags::SInt32 {}
-impl NotOptionaInNoPresenceDiscipline for tags::SInt64 {}
-impl NotOptionaInNoPresenceDiscipline for tags::Bool {}
-impl NotOptionaInNoPresenceDiscipline for tags::Bytes {}
-impl NotOptionaInNoPresenceDiscipline for tags::String {}
-impl NotOptionaInNoPresenceDiscipline for tags::Float {}
-impl NotOptionaInNoPresenceDiscipline for tags::Double {}
-impl NotOptionaInNoPresenceDiscipline for tags::Fixed32 {}
-impl NotOptionaInNoPresenceDiscipline for tags::Fixed64 {}
-impl NotOptionaInNoPresenceDiscipline for tags::SFixed32 {}
-impl NotOptionaInNoPresenceDiscipline for tags::SFixed64 {}
-impl<T> NotOptionaInNoPresenceDiscipline for tags::Enum<T> {}
-=======
 ///////////////////////////////////////////////////////////////////////////////
 // Option<> fields
 ///////////////////////////////////////////////////////////////////////////////
->>>>>>> 7e96c966
 
 macro_rules! define_deser_optional_fields_from_scalar {
     ($ty:ty, $ttag:ty, $ltag:ty) => {
@@ -571,23 +456,6 @@
                 Ok(())
             }
         }
-<<<<<<< HEAD
-        Ok(())
-    }
-}
-
-impl DeserializableFromIterField<(tags::Float, tags::Repeated)> for Vec<f32> {
-    type Item = f32;
-
-    fn deser<'a, I, F>(&mut self, field: FieldData<&'a mut BytesIter<'a, I>>, f: F) -> Result<()>
-    where
-        I: Iterator<Item = std::io::Result<u8>>,
-        F: Fn() -> Self::Item,
-    {
-        todo!()
-    }
-}
-=======
     };
 }
 define_deser_repeated_enum!();
@@ -670,5 +538,4 @@
         }
     };
 }
-define_deser_repeated_message!();
->>>>>>> 7e96c966
+define_deser_repeated_message!();