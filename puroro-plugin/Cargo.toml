--- conflicted
+++ resolved
@@ -11,13 +11,8 @@
 # See more keys and their definitions at https://doc.rust-lang.org/cargo/reference/manifest.html
 
 [dependencies]
-<<<<<<< HEAD
-puroro = { path = "../puroro", version = "0.3.1" }
+puroro = { version = "0.3.1" }
 puroro-protobuf-compiled = { path = "../puroro-protobuf-compiled", version = "0.3.1" }
-=======
-puroro = { version = "0.3.0" }
-puroro-protobuf-compiled = { path = "../puroro-protobuf-compiled", version = "0.3.0" }
->>>>>>> 8ac792a4
 askama = "0.10"
 itertools = "0.10.1"
 lazy_static = "1.4.0"
