--- conflicted
+++ resolved
@@ -10,26 +10,6 @@
     {%- else %}
     {%- endmatch %}
 
-<<<<<<< HEAD
-    {%- if field.trait_has_scalar_getter %}
-    fn {{ field.ident }}<'this>(&'this self) -> {{ field.trait_scalar_getter_type }} {
-        ::std::default::Default::default()
-    }
-    {%- endif %}
-    {%- if field.trait_has_optional_getter && !field.is_explicit_oneof_field %}
-    fn {{ field.ident }}<'this>(&'this self) -> ::std::option::Option<{{ field.trait_scalar_getter_type }}> {
-        {%- if field.has_default_value -%}
-        ::std::option::Option::Some({{ field.default_value }})
-        {%- else %}
-        ::std::default::Default::default()
-        {%- endif %}
-    }
-    {%- endif %}
-    {%- if field.trait_has_repeated_getter %}
-=======
-    {%- if field.is_repeated %}
-
->>>>>>> e9f943cf
     type Field{{ field.number }}RepeatedType<'this>:
         ::puroro::RepeatedField<'this>
         + ::std::iter::IntoIterator<Item = {{ field.trait_scalar_getter_type }}>
@@ -41,7 +21,11 @@
     {%- if field.is_message %}
     {#- the getter method returns Option<T> for message field #}
     fn {{ field.ident }}<'this>(&'this self) -> ::std::option::Option<{{ field.trait_scalar_getter_type }}> {
+        {%- if field.has_default_value -%}
+        self.{{ field.ident_unesc }}_opt().or(::std::option::Option::Some({{ field.default_value }}))
+        {%- else %}
         self.{{ field.ident_unesc }}_opt()
+        {%- endif %}
     }
     {%- else %}
     fn {{ field.ident }}<'this>(&'this self) -> {{ field.trait_scalar_getter_type }} {
