<<<<<<< HEAD
{#- Macro for method return type #}

{%- macro scalar_getter_return_type(field) -%}
{%- let field_type = field.field_type().unwrap() -%}
{%- match field_type.maybe_enum_or_message().unwrap() -%}
    {%- when wrappers::MaybeEnumOrMessage::Enum with (e) -%}
    {%- match field.message().unwrap().input_file().unwrap().syntax() -%}
        {%- when wrappers::ProtoSyntax::Proto2 -%}
            {{ e.rust_absolute_path() }}
        {%- when wrappers::ProtoSyntax::Proto3 -%}
            ::std::result::Result<{{ e.rust_absolute_path() }}, i32>
    {%- endmatch -%}
    {%- when wrappers::MaybeEnumOrMessage::Message with (m) -%}
        ::std::borrow::Cow<'_, Self::Field{{ field.number() }}MessageType>
    {%- else %}
    {%- match field_type %}
        {%- when wrappers::FieldType::Bytes -%}
            ::std::borrow::Cow<'_, [u8]>
        {%- when wrappers::FieldType::String -%}
            ::std::borrow::Cow<'_, str>
        {%- else -%}
            {{ field_type.numerical_rust_type().unwrap() }}
    {%- endmatch -%}
{%- endmatch -%}
{%- endmacro %}

=======
>>>>>>> 86a88fbe
{#- Main definitions of the traits #}

pub mod {{ message.rust_nested_module_ident() }}_fields {
    mod puroro_root {
        pub use super::super::super::puroro_root::*;
    }

    // Field getters
    {%- for field in message.fields() %}
    pub trait Field{{ field.number() }} {

        {%- match field.field_type().unwrap().maybe_enum_or_message().unwrap() %}
        {%- when wrappers::MaybeEnumOrMessage::Message with (m) %}
        type Field{{ field.number() }}MessageType: ::puroro::Message + {{ m.rust_absolute_trait_path() }};
        {%- else %}
        {%- endmatch %}

        {%- match field.field_label().unwrap() %}
        {%- when wrappers::FieldLabel::Repeated %}
        // Do something for repeated field...
        {%- when wrappers::FieldLabel::Unlabeled %}
<<<<<<< HEAD
        fn {{ field.rust_ident() }}(&self) -> {% call scalar_getter_return_type(field)%};
        {%- else -%}
        fn {{ field.rust_ident() }}(&self) -> ::std::option::Option<{% call scalar_getter_return_type(field)%}>;
=======
        fn {{ field.rust_ident() }}(&self) -> {{ field.trait_scalar_getter_type().unwrap() }};
        {%- else -%}
        fn {{ field.rust_ident() }}(&self) -> ::std::option::Option<{{ field.trait_scalar_getter_type().unwrap() }}>;
>>>>>>> 86a88fbe
        {%- endmatch %}
    }
    {%- endfor %}
} // mod {{ message.rust_nested_module_ident() }}_fields

pub trait {{ message.rust_ident() }}Trait:
    {%- for field in message.fields() %}
    self::{{ message.rust_nested_module_ident() }}_fields::Field{{ field.number() }} +
    {%- endfor %}
{
}<|MERGE_RESOLUTION|>--- conflicted
+++ resolved
@@ -1,32 +1,3 @@
-<<<<<<< HEAD
-{#- Macro for method return type #}
-
-{%- macro scalar_getter_return_type(field) -%}
-{%- let field_type = field.field_type().unwrap() -%}
-{%- match field_type.maybe_enum_or_message().unwrap() -%}
-    {%- when wrappers::MaybeEnumOrMessage::Enum with (e) -%}
-    {%- match field.message().unwrap().input_file().unwrap().syntax() -%}
-        {%- when wrappers::ProtoSyntax::Proto2 -%}
-            {{ e.rust_absolute_path() }}
-        {%- when wrappers::ProtoSyntax::Proto3 -%}
-            ::std::result::Result<{{ e.rust_absolute_path() }}, i32>
-    {%- endmatch -%}
-    {%- when wrappers::MaybeEnumOrMessage::Message with (m) -%}
-        ::std::borrow::Cow<'_, Self::Field{{ field.number() }}MessageType>
-    {%- else %}
-    {%- match field_type %}
-        {%- when wrappers::FieldType::Bytes -%}
-            ::std::borrow::Cow<'_, [u8]>
-        {%- when wrappers::FieldType::String -%}
-            ::std::borrow::Cow<'_, str>
-        {%- else -%}
-            {{ field_type.numerical_rust_type().unwrap() }}
-    {%- endmatch -%}
-{%- endmatch -%}
-{%- endmacro %}
-
-=======
->>>>>>> 86a88fbe
 {#- Main definitions of the traits #}
 
 pub mod {{ message.rust_nested_module_ident() }}_fields {
@@ -48,15 +19,9 @@
         {%- when wrappers::FieldLabel::Repeated %}
         // Do something for repeated field...
         {%- when wrappers::FieldLabel::Unlabeled %}
-<<<<<<< HEAD
-        fn {{ field.rust_ident() }}(&self) -> {% call scalar_getter_return_type(field)%};
-        {%- else -%}
-        fn {{ field.rust_ident() }}(&self) -> ::std::option::Option<{% call scalar_getter_return_type(field)%}>;
-=======
         fn {{ field.rust_ident() }}(&self) -> {{ field.trait_scalar_getter_type().unwrap() }};
         {%- else -%}
         fn {{ field.rust_ident() }}(&self) -> ::std::option::Option<{{ field.trait_scalar_getter_type().unwrap() }}>;
->>>>>>> 86a88fbe
         {%- endmatch %}
     }
     {%- endfor %}
