{%- match f.trait_maybe_field_message_trait_path %}
{%- when Some with (field_msg_path) %}
{%- if f.is_repeated %}
{#- For repeated message field, each message has either `T` or `U` type, never be merged. -#}
type Field{{ f.number }}MessageType<'this> where Self: 'this = ::puroro::Either<
    <T as {{ m.trait_ident }}>::Field{{ f.number }}MessageType<'this>,
    <U as {{ m.trait_ident }}>::Field{{ f.number }}MessageType<'this>,
>;
{%- else %}
{#- For non-repeated message field, the message is `T` and `U` merged type. -#}
{#- There are 3+1 cases: `T` and `U` both exist, only `T`, only `U`, (and none of them). -#}
type Field{{ f.number }}MessageType<'this> where Self: 'this = (
    ::std::option::Option<<T as {{ m.trait_ident }}>::Field{{ f.number }}MessageType<'this>>,
    ::std::option::Option<<U as {{ m.trait_ident }}>::Field{{ f.number }}MessageType<'this>>,
);
{%- endif %}
{%- else %}
{%- endmatch %}

<<<<<<< HEAD
{%- if f.trait_has_scalar_getter %}
fn {{ f.ident }}<'this>(&'this self) -> {{ f.trait_scalar_getter_type }}
{
    let right = <U as {{ m.trait_ident }}>::{{ f.ident }}(&self.1);
    {%- if f.is_length_delimited %}
    if !right.is_empty()
    {%- else  %}
    if right != ::std::default::Default::default()
    {%- endif %}
    {%- if f.is_message %}
    {
        ::puroro::Either::Right(right)
    } else {
        ::puroro::Either::Left(<T as {{ m.trait_ident }}>::{{ f.ident }}(&self.0))
    }
    {%- else %}
    {
        right
    } else {
        <T as {{ m.trait_ident }}>::{{ f.ident }}(&self.0)
    }
    {%- endif %}
}
{%- endif %}

{%- if f.trait_has_optional_getter && !f.is_explicit_oneof_field %}
fn {{ f.ident }}<'this>(&'this self) -> Option<{{ f.trait_scalar_getter_type }}>
{
    {%- if f.is_message %}
    match (
        <T as {{ m.trait_ident }}>::{{ f.ident }}(&self.0),
        <U as {{ m.trait_ident }}>::{{ f.ident }}(&self.1)
    ) {
        (None, None) => None,
        (Some(t), None) => Some((Some(t), None)),
        (None, Some(u)) => Some((None, Some(u))),
        (Some(t), Some(u)) => Some((Some(t), Some(u))),
    }
    {%- else %}
    let u = <U as {{ m.trait_ident }}>::{{ f.ident }}(&self.1);
    {%- if f.has_default_value %}
    if u == <() as {{ m.trait_ident }}>::{{ f.ident }}(&()) {
        <T as {{ m.trait_ident }}>::{{ f.ident }}(&self.0)
    } else {
        u
    }
    {%- else %}
    u.or_else(|| <T as {{ m.trait_ident }}>::{{ f.ident }}(&self.0))
    {%- endif %}
    {%- endif %}
}
{%- endif %}
=======
{%- if f.is_repeated %}
>>>>>>> e9f943cf

{%- let merged_repeated_field_type %}
{%- if f.is_message %}
{%- let merged_repeated_field_type = "MergedRepeatedMessageField" %}
{%- else %}
{%- let merged_repeated_field_type = "MergedRepeatedField" %}
{%- endif %}
type Field{{ f.number }}RepeatedType<'this> where Self: 'this
    = ::puroro::internal::impls::merged::{{ merged_repeated_field_type }}<
        <T as {{ m.trait_ident }}>::Field{{ f.number }}RepeatedType<'this>,
        <U as {{ m.trait_ident }}>::Field{{ f.number }}RepeatedType<'this>,
    >;

fn {{ f.ident }}<'this>(&'this self) -> Self::Field{{ f.number }}RepeatedType<'this>
{
    ::puroro::internal::impls::merged::{{ merged_repeated_field_type }}::new(
        <T as {{ m.trait_ident }}>::{{ f.ident }}(&self.0),
        <U as {{ m.trait_ident }}>::{{ f.ident }}(&self.1),
    )
}

{%- else %} {#- if field.is_repeated #}

{%- if !f.is_explicit_oneof_field %}
fn {{ f.ident_unesc }}_opt<'this>(&'this self) -> Option<{{ f.trait_scalar_getter_type }}>
{
    {%- if f.is_message %}
    match (
        <T as {{ m.trait_ident }}>::{{ f.ident_unesc }}_opt(&self.0),
        <U as {{ m.trait_ident }}>::{{ f.ident_unesc }}_opt(&self.1)
    ) {
        (None, None) => None,
        (Some(t), None) => Some((Some(t), None)),
        (None, Some(u)) => Some((None, Some(u))),
        (Some(t), Some(u)) => Some((Some(t), Some(u))),
    }
    {%- else %}
    <U as {{ m.trait_ident }}>::{{ f.ident_unesc }}_opt(&self.1)
        .or_else(|| <T as {{ m.trait_ident }}>::{{ f.ident_unesc }}_opt(&self.0))
    {%- endif %}
}
{%- endif %}

{%- endif %} {#- if field.is_repeated #}<|MERGE_RESOLUTION|>--- conflicted
+++ resolved
@@ -17,62 +17,7 @@
 {%- else %}
 {%- endmatch %}
 
-<<<<<<< HEAD
-{%- if f.trait_has_scalar_getter %}
-fn {{ f.ident }}<'this>(&'this self) -> {{ f.trait_scalar_getter_type }}
-{
-    let right = <U as {{ m.trait_ident }}>::{{ f.ident }}(&self.1);
-    {%- if f.is_length_delimited %}
-    if !right.is_empty()
-    {%- else  %}
-    if right != ::std::default::Default::default()
-    {%- endif %}
-    {%- if f.is_message %}
-    {
-        ::puroro::Either::Right(right)
-    } else {
-        ::puroro::Either::Left(<T as {{ m.trait_ident }}>::{{ f.ident }}(&self.0))
-    }
-    {%- else %}
-    {
-        right
-    } else {
-        <T as {{ m.trait_ident }}>::{{ f.ident }}(&self.0)
-    }
-    {%- endif %}
-}
-{%- endif %}
-
-{%- if f.trait_has_optional_getter && !f.is_explicit_oneof_field %}
-fn {{ f.ident }}<'this>(&'this self) -> Option<{{ f.trait_scalar_getter_type }}>
-{
-    {%- if f.is_message %}
-    match (
-        <T as {{ m.trait_ident }}>::{{ f.ident }}(&self.0),
-        <U as {{ m.trait_ident }}>::{{ f.ident }}(&self.1)
-    ) {
-        (None, None) => None,
-        (Some(t), None) => Some((Some(t), None)),
-        (None, Some(u)) => Some((None, Some(u))),
-        (Some(t), Some(u)) => Some((Some(t), Some(u))),
-    }
-    {%- else %}
-    let u = <U as {{ m.trait_ident }}>::{{ f.ident }}(&self.1);
-    {%- if f.has_default_value %}
-    if u == <() as {{ m.trait_ident }}>::{{ f.ident }}(&()) {
-        <T as {{ m.trait_ident }}>::{{ f.ident }}(&self.0)
-    } else {
-        u
-    }
-    {%- else %}
-    u.or_else(|| <T as {{ m.trait_ident }}>::{{ f.ident }}(&self.0))
-    {%- endif %}
-    {%- endif %}
-}
-{%- endif %}
-=======
 {%- if f.is_repeated %}
->>>>>>> e9f943cf
 
 {%- let merged_repeated_field_type %}
 {%- if f.is_message %}
