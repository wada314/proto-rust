
#[derive(Default, Clone)]
pub struct {{ ident_struct }} {
    {%- for field in fields %}
    // {{ "{:?}, {:?}"|format(field.rule,field.wire_type) }}
    {{ field.ident_struct_field }}: {{ field.rust_field_type }},
    {%- endfor %} {#- for field in fields #}

    _bitfield: self::_puroro::bitvec::BitArray<{{ (bits_length + 7) / 8 }}>,
}

impl {{ ident_struct }} {
    {%- for field in fields %}
    // {{ "{:?}, {:?}"|format(field.rule,field.wire_type) }}
    pub fn {{ field.ident_struct_field }}(&self) -> {{ field.rust_getter_type }} {
        #[allow(unused)]
        use self::_puroro::internal::field_type::{NonRepeatedFieldType, RepeatedFieldType};
        {%- match field.rule%}
        {%- when FieldRule::Repeated %}
        <{{ field.rust_field_type }} as RepeatedFieldType>::get_field(
            &self.{{ field.ident_struct_field }}, &self._bitfield, 
        )
        {%- else %}
        <{{ field.rust_field_type }} as NonRepeatedFieldType>::get_field(
            &self.{{ field.ident_struct_field }}, &self._bitfield, ::std::default::Default::default(),
        )
        {%- endmatch %}
    }
    {%- endfor %} {#- for field in fields #}
}

impl self::_puroro::Message for {{ ident_struct }} {
    fn from_bytes_iter<I: ::std::iter::Iterator<Item=::std::io::Result<u8>>>(iter: I) -> self::_puroro::Result<Self> {
        let mut msg: Self = ::std::default::Default::default();
        msg.merge_from_bytes_iter(iter)?;
        Ok(msg)
    }

    fn merge_from_bytes_iter<I: ::std::iter::Iterator<Item =::std::io::Result<u8>>>(&mut self, mut iter: I) -> self::_puroro::Result<()> {
        while let Some((number, _field_data)) = self::_puroro::internal::ser::FieldData::from_bytes_iter(iter.by_ref())? {
            match number {
                {%- for field in fields %}
                {{ field.number }} => <
                    {{ field.rust_field_type }} as self::_puroro::internal::field_type::FieldType
                >::deser_from_iter(
                    &mut self.{{ field.ident_struct_field }},
                    &mut self._bitfield,
                    _field_data,
                )?,
                {%- endfor %} {#- for field in fields #}
                _ => todo!(),
            }
        }
        Ok(())
    }
}

{#- a submodule for the utility types needed for this message type #}
{#- e.g. An enum for oneof items #}
pub mod {{ ident_module }} {

    mod _puroro {
        pub use super::super::_puroro::*;
    }
    mod _puroro_root {
        pub use super::super::_puroro_root::*;
    }

    {%- for oneof in oneofs %}
    {#- Oneof union. Includes None case #}
    pub(crate) union {{ oneof.ident_union }} {
        _none: (),
        {%- for field in oneof.fields %}
        {{ field.ident_union_item }}: {{ field.rust_field_type }},
        {%- endfor %} {#- for field in oneof.fields #}
    }
    {#- public oneof enum without contents, not including None case #}
    #[repr(u32)]
    pub enum {{ oneof.ident_case }} {
        {%- for field in oneof.fields %}
        {{ field.ident_enum_item }},
        {%- endfor %} {#- for field in oneof.fields #}
    }
    {#- public oneof enum with ref to its contents, not including None case #}
    #[repr(u32)]
    pub enum {{ oneof.ident_case_ref }} {%- if oneof.has_ld_type %}<'a>{%- endif %} {
        {%- for field in oneof.fields %}
        {{ field.ident_enum_item }}({{ field.rust_oneof_getter_type }}),
        {%- endfor %} {#- for field in oneof.fields #}
    }

    impl {{ oneof.ident_union }} {
        {%- for field in oneof.fields %}
        pub(crate) fn {{ field.ident_opt_getter }}<B: self::_puroro::bitvec::BitSlice>(&self, bits: &B) -> {{ field.rust_opt_getter_type }} {
            use ::std::option::Option::{None, Some};
            use self::_puroro::internal::oneof_type::OneofCase;
            use self::_puroro::internal::oneof_field_type::OneofFieldType;

            let case_opt = self::{{ oneof.ident_case }}::from_bitslice(bits);
            if let Some({{ oneof.ident_case }}::{{ field.ident_enum_item }}) = case_opt {
                let item = unsafe {
                    &self.{{ field.ident_union_item }}
                };
                Some(item.get_field())
            } else {
                None
            }
        }
        {%- endfor %} {#- for field in oneof.fields #}

        pub(crate) fn _clear<B: self::_puroro::bitvec::BitSlice>(&mut self, bits: &mut B) {
<<<<<<< HEAD
            #[allow(unused)]
            use ::std::option::Option::Some;
            #[allow(unused)]
            use self::_puroro::internal::oneof_type::OneofCase;
            #[allow(unused)]
            use ::std::mem::ManuallyDrop;

            match self::{{ oneof.ident_case }}::from_bitslice(bits) {
                {%- for field in oneof.fields %}
                Some({{ oneof.ident_case  }}::{{ field.ident_enum_item }}) => {
                    unsafe { ManuallyDrop::take(&mut self.{{ field.ident_union_item }}) };
                }
                {%- endfor %} {#- for field in oneof.fields #}
                _ => (),
=======
            use ::std::option::Option::{None, Some};
            use self::_puroro::internal::oneof_type::OneofCase;

            let case_opt = self::{{ oneof.ident_case }}::from_bitslice(bits);
            match case_opt {
                {%- for field in oneof.fields %}
                Some(self::{{ oneof.ident_case }}::{{ field.ident_enum_item }}) => {
                    unsafe {
                        ::std::mem::ManuallyDrop::drop( &mut self.{{ field.ident_union_item }} );
                    }
                }
                {%- endfor %} {#- for field in oneof.fields #}
                None => (),
>>>>>>> d0145351
            }
            {#- Set the bitfield value to the last value + 1, which means None. #}
            bits.set_range::<{{ oneof.bitfield_start }}, {{ oneof.bitfield_end }}>({{ oneof.num_fields }});
        }
    }
    
    impl self::_puroro::internal::oneof_type::OneofCase<{{ oneof.bitfield_start }}, {{ oneof.bitfield_end }}> for {{ oneof.ident_case }} {
        fn from_u32(x: u32) -> Option<Self> {
            #[allow(unused)]
            use ::std::option::Option::{None, Some};
            match x {
                {%- for field in oneof.fields %}
                {{ field.index }} => Some(self::{{ oneof.ident_case }}::{{ field.ident_enum_item }}),
                {%- endfor %} {#- for field in oneof.fields #}
                _ => None,
            }
        }
    }

    {%- endfor %} {#- for oneof in oneofs #}
}
<|MERGE_RESOLUTION|>--- conflicted
+++ resolved
@@ -109,7 +109,6 @@
         {%- endfor %} {#- for field in oneof.fields #}
 
         pub(crate) fn _clear<B: self::_puroro::bitvec::BitSlice>(&mut self, bits: &mut B) {
-<<<<<<< HEAD
             #[allow(unused)]
             use ::std::option::Option::Some;
             #[allow(unused)]
@@ -124,21 +123,6 @@
                 }
                 {%- endfor %} {#- for field in oneof.fields #}
                 _ => (),
-=======
-            use ::std::option::Option::{None, Some};
-            use self::_puroro::internal::oneof_type::OneofCase;
-
-            let case_opt = self::{{ oneof.ident_case }}::from_bitslice(bits);
-            match case_opt {
-                {%- for field in oneof.fields %}
-                Some(self::{{ oneof.ident_case }}::{{ field.ident_enum_item }}) => {
-                    unsafe {
-                        ::std::mem::ManuallyDrop::drop( &mut self.{{ field.ident_union_item }} );
-                    }
-                }
-                {%- endfor %} {#- for field in oneof.fields #}
-                None => (),
->>>>>>> d0145351
             }
             {#- Set the bitfield value to the last value + 1, which means None. #}
             bits.set_range::<{{ oneof.bitfield_start }}, {{ oneof.bitfield_end }}>({{ oneof.num_fields }});
