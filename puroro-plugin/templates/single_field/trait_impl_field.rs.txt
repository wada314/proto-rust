--- conflicted
+++ resolved
@@ -4,38 +4,7 @@
 {%- else %}
 {%- endmatch %}
 
-<<<<<<< HEAD
-{%- if f.trait_has_scalar_getter %}
-fn {{ f.ident }}<'this>(&'this self) -> {{ f.trait_scalar_getter_type }} {
-    {%- if f.is_length_delimited %}
-    self.{{ f.ident }}.as_ref()
-    {%- else %}
-    Clone::clone(&self.{{ f.ident }})
-    {%- endif %}
-}
-{%- endif %}
-
-{%- if f.trait_has_optional_getter && !f.is_explicit_oneof_field %}
-fn {{ f.ident }}<'this>(&'this self) -> Option<{{ f.trait_scalar_getter_type }}> {
-    {%- if f.is_length_delimited %}
-    {%- if f.is_message %}
-    self.{{ f.ident }}.as_ref()
-    {%- else %}
-    self.{{ f.ident }}.as_ref().map(|r| r.as_ref())
-    {%- endif %}
-    {%- else %}
-    Clone::clone(&self.{{ f.ident }})
-    {%- endif %}
-    {%- if field.has_default_value %}
-    .or(
-        <() as super::_puroro_traits::{{ m.trait_ident }}>::{{ f.ident }}(&())
-    )
-    {%- endif %}
-}
-{%- endif %}
-=======
 {%- if f.is_repeated %}
->>>>>>> e9f943cf
 
 {%- if f.is_length_delimited %}
 {%- if f.is_message %}
