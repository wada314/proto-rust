#![allow(unused)]

use crate::protos::google::protobuf;
use crate::protos::google::protobuf::field_descriptor_proto::{
    Label as FieldLabelProto, Type as FieldTypeProto,
};
use crate::utils;
use crate::{ErrorKind, Result};
use ::askama::Template;
use ::itertools::Itertools;
use ::once_cell::unsync::{Lazy, OnceCell};
use ::std::borrow::Borrow;
use ::std::iter;
use ::std::ops::Deref;
use ::std::rc::{Rc, Weak};
use protobuf::compiler::CodeGeneratorRequest;
use protobuf::{DescriptorProto, EnumDescriptorProto, FieldDescriptorProto, FileDescriptorProto};
use std::collections::{HashMap, VecDeque};
use std::hash::Hash;

#[derive(Debug)]
pub struct Context {
    input_files: Vec<Rc<InputFile>>,
    lazy_fqtn_to_type_map: OnceCell<HashMap<String, MessageOrEnum>>,
}

#[derive(Debug)]
pub struct InputFile {
    context: Weak<Context>,
    package: Rc<Vec<String>>,
    messages: Vec<Rc<Message>>,
    enums: Vec<Rc<Enum>>,
    syntax: ProtoSyntax,
}

#[derive(Debug)]
pub struct Message {
    input_file: Weak<InputFile>,
    rust_ident: String,
    rust_nested_module_ident: String,
    proto_name: String,
    package: Rc<Vec<String>>,
    outer_messages: Rc<Vec<String>>,
    fields: Vec<Field>,
    nested_messages: Vec<Rc<Message>>,
    nested_enums: Vec<Rc<Enum>>,
}

#[derive(Debug)]
pub struct Enum {
    input_file: Weak<InputFile>,
    rust_ident: String,
    proto_name: String,
    package: Rc<Vec<String>>,
    outer_messages: Rc<Vec<String>>,
    values: Vec<EnumValue>,
}

#[derive(Debug)]
pub struct Field {
    message: Weak<Message>,
    rust_ident: String,
    lazy_proto_type: OnceCell<FieldType>,
    proto_name: String,
    proto_type_name: String,
    proto_type_enum: FieldTypeProto,
    proto_label: FieldLabelProto,
    proto_is_optional3: bool,
    lazy_label: OnceCell<FieldLabel>,
    number: i32,
}

#[derive(Debug)]
pub struct EnumValue {
    rust_ident: String,
    number: i32,
}

#[derive(Debug, Clone)]
pub enum ProtoSyntax {
    Proto2,
    Proto3,
}

#[derive(Debug, Clone)]
pub enum FieldType {
    Double,
    Float,
    Int32,
    Int64,
    UInt32,
    UInt64,
    SInt32,
    SInt64,
    Fixed32,
    Fixed64,
    SFixed32,
    SFixed64,
    Bool,
    Group,
    String,
    Bytes,
    Enum(Weak<Enum>),
    Message(Weak<Message>),
}
// Do not cache this type! This type contains a strong `Rc` ponter
// to other `Message` type, causes cycle-reference if it is not handled properly.
#[derive(Debug, Clone)]
pub enum MaybeEnumOrMessage {
    Enum(Rc<Enum>),
    Message(Rc<Message>),
    Others,
}

#[derive(Debug, Clone)]
pub enum FieldLabel {
    Required,
    Optional,
    Unlabeled,
    Repeated,
}

#[derive(Debug)]
pub enum MessageOrEnum {
    Message(Rc<Message>),
    Enum(Rc<Enum>),
}

impl Context {
    pub fn try_from_proto(proto: CodeGeneratorRequest) -> Result<Rc<Context>> {
        // lazy fields initialization order is important.
        //  1. Context::lazy_input_files,
        //  2. Context::lazy_fqtn_to_type_map,
        //  3. Message::lazy_fields
        // because the latters refer the formers.
        let context = Rc::new_cyclic(|weak_context| Context {
            input_files: proto
                .proto_file
                .into_iter()
                .map(|file| InputFile::try_from_proto(weak_context.clone(), file))
                .collect::<Result<Vec<_>>>()
                .expect("I need try_new_cyclic..."),
            lazy_fqtn_to_type_map: OnceCell::new(),
        });
        context
            .lazy_fqtn_to_type_map
            .set(context.generate_fqtn_to_type_map()?);
        Ok(context)
    }

    pub fn input_files(&self) -> &[Rc<InputFile>] {
        &self.input_files
    }

    pub fn get_type_from_fqtn(&self, fqtn: &str) -> Option<&MessageOrEnum> {
        let fqtn = fqtn.trim_start_matches('.');
        self.lazy_fqtn_to_type_map
            .get()
            .and_then(|map| map.get(fqtn))
    }

    fn generate_fqtn_to_type_map(&self) -> Result<HashMap<String, MessageOrEnum>> {
        let mut map = HashMap::new();
        self.visit_message_or_enums(|more| {
            map.insert(more.fully_qualified_type_name(), more);
            Ok(())
        })?;
        Ok(map)
    }

    fn visit_message_or_enums<F>(&self, mut f: F) -> Result<()>
    where
        F: FnMut(MessageOrEnum) -> Result<()>,
    {
        let mut visit_queue = VecDeque::new();
        // init queue
        for file in self.input_files() {
            visit_queue.extend(
                file.messages()
                    .iter()
                    .map(|m| MessageOrEnum::Message(Clone::clone(m))),
            );
            visit_queue.extend(
                file.enums()
                    .iter()
                    .map(|e| MessageOrEnum::Enum(Clone::clone(e))),
            );
        }
        while let Some(item) = visit_queue.pop_front() {
            // extend queue for the item's children
            if let MessageOrEnum::Message(submsg) = &item {
                visit_queue.extend(
                    submsg
                        .nested_messages()
                        .iter()
                        .map(|m| MessageOrEnum::Message(Clone::clone(m))),
                );
                visit_queue.extend(
                    submsg
                        .nested_enums()
                        .iter()
                        .map(|e| MessageOrEnum::Enum(Clone::clone(e))),
                );
            }
            // visit
            (f)(item)?;
        }

        Ok(())
    }
}

impl InputFile {
    pub fn try_from_proto(context: Weak<Context>, proto: FileDescriptorProto) -> Result<Rc<Self>> {
        let package = Rc::new(
            proto
                .package
                .unwrap_or_default()
                .split('.')
                .filter_map(|p| {
                    if p.is_empty() {
                        None
                    } else {
                        Some(p.to_string())
                    }
                })
                .collect_vec(),
        );
        let proto_messages = proto.message_type;
        let proto_enums = proto.enum_type;
        let proto_syntax = proto.syntax;
        let mut file = Rc::new_cyclic(|file| Self {
            context: context,
            package: Clone::clone(&package),
            messages: proto_messages
                .into_iter()
                .map(|m| {
                    Message::try_from_proto(
                        file.clone(),
                        m,
                        Clone::clone(&package),
                        Rc::new(Vec::new()),
                    )
                })
                .collect::<Result<Vec<_>>>()
                .expect("I need try_new_cyclic..."),
            enums: proto_enums
                .into_iter()
                .map(|e| {
                    Enum::try_from_proto(
                        file.clone(),
                        e,
                        Clone::clone(&package),
                        Rc::new(Vec::new()),
                    )
                })
                .collect::<Result<Vec<_>>>()
                .expect("I need try_new_cyclic..."),
            syntax: match proto_syntax.as_deref() {
                Some("proto2") | None => ProtoSyntax::Proto2,
                Some("proto3") => ProtoSyntax::Proto3,
                Some(syntax) => Err(ErrorKind::UnknownProtoSyntax {
                    name: syntax.to_owned(),
                })
                .expect("I need try_new_cyclic..."),
            },
        });
        Ok(file)
    }

    pub fn context(&self) -> Result<Rc<Context>> {
        Ok(upgrade(&self.context)?)
    }

    pub fn package(&self) -> &[String] {
        &self.package
    }
    pub fn messages(&self) -> &[Rc<Message>] {
        &self.messages
    }
    pub fn enums(&self) -> &[Rc<Enum>] {
        &self.enums
    }
    pub fn syntax(&self) -> ProtoSyntax {
        self.syntax.clone()
    }
    pub fn rust_path_to_root_module(&self) -> String {
        iter::repeat("super").take(self.package().len()).join("::")
    }
}

impl Message {
    pub fn try_from_proto(
        input_file: Weak<InputFile>,
        proto: DescriptorProto,
        package: Rc<Vec<String>>,
        outer_messages: Rc<Vec<String>>,
    ) -> Result<Rc<Self>> {
        let proto_name = proto
            .name
            .ok_or(ErrorKind::EmptyInputField {
                name: "DescriptorProto.name".into(),
            })?
            .to_string();
        let new_outer_messages = Rc::new({
            let mut v = outer_messages.deref().clone();
            v.push(proto_name.clone());
            v
        });
        let proto_field = proto.field;
        let proto_nested_type = proto.nested_type;
        let proto_enum_type = proto.enum_type;
        let message = Rc::new_cyclic(|message| Self {
            input_file: Clone::clone(&input_file),
            rust_ident: utils::get_keyword_safe_ident(&utils::to_camel_case(&proto_name)),
            rust_nested_module_ident: utils::get_keyword_safe_ident(&utils::to_lower_snake_case(
                &proto_name,
            )),
            proto_name,
            package: package.clone(),
            outer_messages: outer_messages.clone(),
            fields: proto_field
                .into_iter()
                .map(|f| Field::try_from_proto(Clone::clone(message), f))
                .collect::<Result<Vec<_>>>()
                .expect("I need try_new_cyclic..."),
            nested_messages: proto_nested_type
                .into_iter()
                .map(|proto| -> Result<_> {
                    Ok(Message::try_from_proto(
                        Clone::clone(&input_file),
                        proto,
                        package.clone(),
                        new_outer_messages.clone(),
                    )?)
                })
                .collect::<Result<Vec<_>>>()
                .expect("I need try_new_cyclic..."),
            nested_enums: proto_enum_type
                .into_iter()
                .map(|proto| -> Result<_> {
                    Ok(Enum::try_from_proto(
                        Clone::clone(&input_file),
                        proto,
                        package.clone(),
                        new_outer_messages.clone(),
                    )?)
                })
                .collect::<Result<Vec<_>>>()
                .expect("I need try_new_cyclic..."),
        });
        Ok(message)
    }

    pub fn rust_absolute_path(&self) -> String {
        format!(
            "{path}::{ident}",
            path = self.rust_absolute_module_path(),
            ident = self.rust_ident
        )
    }
    pub fn rust_absolute_trait_path(&self) -> String {
        format!(
            "{path}::puroro_traits::{ident}Trait",
            path = self.rust_absolute_module_path(),
            ident = self.rust_ident
        )
    }
    pub fn rust_absolute_module_path(&self) -> String {
        make_module_path(
            self.package.iter().map(|s| s.borrow()),
            self.outer_messages.iter().map(|s| s.borrow()),
        )
    }

    pub fn input_file(&self) -> Result<Rc<InputFile>> {
        Ok(upgrade(&self.input_file)?)
    }
    pub fn rust_ident(&self) -> &str {
        &self.rust_ident
    }
    pub fn rust_nested_module_ident(&self) -> &str {
        &self.rust_nested_module_ident
    }
    pub fn proto_name(&self) -> &str {
        &self.proto_name
    }
    pub fn package(&self) -> &[String] {
        &self.package
    }
    pub fn outer_messages(&self) -> &[String] {
        &self.outer_messages
    }
    pub fn fields(&self) -> &[Field] {
        &self.fields
    }
    pub fn nested_messages(&self) -> &[Rc<Message>] {
        &self.nested_messages
    }
    pub fn nested_enums(&self) -> &[Rc<Enum>] {
        &self.nested_enums
    }

    pub fn has_nested_items(&self) -> bool {
        self.nested_messages().len() + self.nested_enums().len() > 0
    }
    pub fn unique_type_fields(&self) -> Vec<&Field> {
        self.fields()
            .iter()
            .unique_by(|field| {
                (
                    field
                        .field_type()
                        .and_then(|ft| ft.tag_ident())
                        .unwrap_or_default(),
                    field
                        .field_label()
                        .map(|fl| fl.tag_ident().to_string())
                        .unwrap_or_default(),
                )
            })
            .collect_vec()
    }
}

impl Enum {
    pub fn try_from_proto(
        input_file: Weak<InputFile>,
        proto: EnumDescriptorProto,
        package: Rc<Vec<String>>,
        outer_messages: Rc<Vec<String>>,
    ) -> Result<Rc<Self>> {
        let proto_name = proto
            .name
            .ok_or(ErrorKind::EmptyInputField {
                name: "EnumDescriptorProto.name".into(),
            })?
            .to_string();
        let proto_value = proto.value;
        Ok(Rc::new(Self {
            input_file: input_file,
            rust_ident: utils::get_keyword_safe_ident(&utils::to_camel_case(&proto_name)),
            proto_name,
            package: package,
            outer_messages: outer_messages,
            values: proto_value
                .into_iter()
                .map(|v| EnumValue {
                    rust_ident: utils::get_keyword_safe_ident(&utils::to_camel_case(
                        &v.name.unwrap_or_default(),
                    )),
                    number: v.number.unwrap_or_default(),
                })
                .collect_vec(),
        }))
    }

    pub fn rust_ident(&self) -> &str {
        &self.rust_ident
    }
    pub fn proto_name(&self) -> &str {
        &self.proto_name
    }
    pub fn package(&self) -> &[String] {
        &self.package
    }
    pub fn outer_messages(&self) -> &[String] {
        &self.outer_messages
    }
    pub fn values(&self) -> &[EnumValue] {
        &self.values
    }

    pub fn rust_absolute_path(&self) -> String {
        format!(
            "{path}::{ident}",
            path = make_module_path(
                self.package.iter().map(|s| s.borrow()),
                self.outer_messages.iter().map(|s| s.borrow())
            ),
            ident = self.rust_ident
        )
    }

    pub fn first_value(&self) -> Result<&EnumValue> {
        Ok(self.values.first().ok_or(ErrorKind::EmptyEnum {
            name: self.proto_name.clone(),
        })?)
    }
}

impl Field {
    pub fn try_from_proto(message: Weak<Message>, proto: FieldDescriptorProto) -> Result<Self> {
        let proto_name = proto
            .name
            .ok_or(ErrorKind::EmptyInputField {
                name: "FieldDescriptorProto.name".into(),
            })?
            .to_string();
        let proto_type_name = proto.type_name.unwrap_or_default().to_string();
        let proto_type_enum = proto.type_.ok_or(ErrorKind::InternalError {
            detail: "currently we are assuming the field type enum is always set.".to_string(),
        })?;
        let proto_label = proto.label.ok_or(ErrorKind::InternalError {
            detail: "currently we are assuming the field label enum is always set.".to_string(),
        })?;
        let proto_is_optional3 = proto.proto3_optional.unwrap_or_default();
        let proto_number = proto.number.unwrap_or_default();
        Ok(Self {
            message: Clone::clone(&message),
            rust_ident: utils::get_keyword_safe_ident(&utils::to_lower_snake_case(&proto_name)),
            proto_name,
            proto_type_name,
            proto_type_enum,
            lazy_proto_type: OnceCell::new(),
            proto_label,
            proto_is_optional3,
            lazy_label: OnceCell::new(),
            number: proto_number,
        })
    }

    pub fn rust_ident(&self) -> &str {
        &self.rust_ident
    }
    pub fn message(&self) -> Result<Rc<Message>> {
        Ok(upgrade(&self.message)?)
    }
    pub fn field_type(&self) -> Result<FieldType> {
        self.lazy_proto_type
            .get_or_try_init(|| {
                FieldType::try_from_type_proto(
                    Clone::clone(&self.message),
                    &self.proto_type_enum,
                    &self.proto_type_name,
                )
            })
            .map(|x| x.clone())
    }
    pub fn field_label(&self) -> Result<FieldLabel> {
        self.lazy_label
            .get_or_try_init(|| {
                Ok(if self.proto_is_optional3 {
                    FieldLabel::Optional
                } else {
                    match self.proto_label {
                        FieldLabelProto::LabelOptional => {
                            match self.message()?.input_file()?.syntax() {
                                ProtoSyntax::Proto2 => FieldLabel::Optional,
                                ProtoSyntax::Proto3 => FieldLabel::Unlabeled,
                            }
                        }
                        FieldLabelProto::LabelRequired => FieldLabel::Required,
                        FieldLabelProto::LabelRepeated => FieldLabel::Repeated,
                    }
                })
            })
            .map(|l| l.clone())
    }
    pub fn number(&self) -> i32 {
        self.number
    }

    pub fn syntax_and_label_and_type_tags(&self) -> Result<String> {
        Ok(format!(
            "::puroro::tags::{syntax}, ::puroro::tags::{label}, \
                ::puroro::tags::{vtype}",
            syntax = self.message()?.input_file()?.syntax().tag_ident(),
            label = self.field_label()?.tag_ident(),
            vtype = self.field_type()?.tag_ident()?
        ))
    }
    pub fn syntax_and_label_tags(&self) -> Result<String> {
        Ok(format!(
            "::puroro::tags::{syntax}, ::puroro::tags::{label}",
            syntax = self.message()?.input_file()?.syntax().tag_ident(),
            label = self.field_label()?.tag_ident(),
        ))
    }

    pub fn rust_one_line_comment(&self) -> Result<String> {
        Ok(format!(
            "{label_then_space}{field_type} {name} = {number};",
            label_then_space = match self.field_label()? {
                FieldLabel::Unlabeled => "",
                FieldLabel::Required => "required ",
                FieldLabel::Optional => "optional ",
                FieldLabel::Repeated => "repeated ",
            },
            field_type = self.field_type()?.proto_name()?,
            name = &self.proto_name,
            number = self.number(),
        ))
    }

<<<<<<< HEAD
    pub fn rust_absolute_field_trait_path(&self) -> Result<String> {
        let m = self.message()?;
        Ok(format!(
            "{path}::puroro_traits::{submodule}_fields::Field{number}",
            path = make_module_path(
                m.package.iter().map(|s| s.borrow()),
                m.outer_messages.iter().map(|s| s.borrow())
            ),
            submodule = m.rust_nested_module_ident(),
            number = self.number(),
        ))
=======
    pub fn trait_scalar_getter_type(&self) -> Result<String> {
        Ok(match self.field_type()? {
            FieldType::Double => "f64".to_string(),
            FieldType::Float => "f32".to_string(),
            FieldType::Int32 => "i32".to_string(),
            FieldType::Int64 => "i64".to_string(),
            FieldType::UInt32 => "u32".to_string(),
            FieldType::UInt64 => "u64".to_string(),
            FieldType::SInt32 => "i32".to_string(),
            FieldType::SInt64 => "i64".to_string(),
            FieldType::Fixed32 => "u32".to_string(),
            FieldType::Fixed64 => "u64".to_string(),
            FieldType::SFixed32 => "i32".to_string(),
            FieldType::SFixed64 => "i64".to_string(),
            FieldType::Bool => "bool".to_string(),
            FieldType::Group => Err(ErrorKind::GroupNotSupported)?,
            FieldType::String => "::std::borrow::Cow<'_, str>".to_string(),
            FieldType::Bytes => "::std::borrow::Cow<'_, [u8]>".to_string(),
            FieldType::Enum(e) => match self.message()?.input_file()?.syntax() {
                ProtoSyntax::Proto2 => upgrade(&e)?.rust_absolute_path(),
                ProtoSyntax::Proto3 => format!(
                    "::std::result::Result<{}, i32>",
                    upgrade(&e)?.rust_absolute_path()
                ),
            },
            FieldType::Message(_) => format!(
                "::std::borrow::Cow<'_, \
                    <Self as {path}::puroro_traits\
                        ::{submsg_module}_fields\
                        ::Field{field_number}\
                    >::MessageType\
                >",
                path = self.message()?.rust_absolute_module_path(),
                submsg_module = self.message()?.rust_nested_module_ident(),
                field_number = self.number()
            ),
        })
>>>>>>> 86a88fbe
    }
}

impl EnumValue {
    pub fn rust_ident(&self) -> &str {
        &self.rust_ident
    }
    pub fn number(&self) -> i32 {
        self.number
    }
}

impl ProtoSyntax {
    pub fn tag_ident(&self) -> &str {
        match *self {
            ProtoSyntax::Proto2 => "Proto2",
            ProtoSyntax::Proto3 => "Proto3",
        }
    }
}

impl FieldType {
    pub fn try_from_type_proto(
        message: Weak<Message>,
        proto_type_enum: &FieldTypeProto,
        proto_type_name: &str,
    ) -> Result<Self> {
        let context = upgrade(&message)?.input_file()?.context()?;
        Ok(match proto_type_enum {
            FieldTypeProto::TypeDouble => FieldType::Double,
            FieldTypeProto::TypeFloat => FieldType::Float,
            FieldTypeProto::TypeInt64 => FieldType::Int64,
            FieldTypeProto::TypeUint64 => FieldType::UInt64,
            FieldTypeProto::TypeInt32 => FieldType::Int32,
            FieldTypeProto::TypeFixed64 => FieldType::Fixed64,
            FieldTypeProto::TypeFixed32 => FieldType::Fixed32,
            FieldTypeProto::TypeBool => FieldType::Bool,
            FieldTypeProto::TypeString => FieldType::String,
            FieldTypeProto::TypeGroup => FieldType::Group,
            FieldTypeProto::TypeMessage => match context.get_type_from_fqtn(&proto_type_name) {
                Some(MessageOrEnum::Message(m)) => FieldType::Message(Rc::downgrade(m)),
                _ => Err(ErrorKind::UnknownTypeName {
                    name: proto_type_name.to_string(),
                })?,
            },
            FieldTypeProto::TypeBytes => FieldType::Bytes,
            FieldTypeProto::TypeUint32 => FieldType::UInt32,
            FieldTypeProto::TypeEnum => match context.get_type_from_fqtn(&proto_type_name) {
                Some(MessageOrEnum::Enum(e)) => FieldType::Enum(Rc::downgrade(e)),
                _ => Err(ErrorKind::UnknownTypeName {
                    name: proto_type_name.to_string(),
                })?,
            },
            FieldTypeProto::TypeSfixed32 => FieldType::SFixed32,
            FieldTypeProto::TypeSfixed64 => FieldType::SFixed64,
            FieldTypeProto::TypeSint32 => FieldType::SInt32,
            FieldTypeProto::TypeSint64 => FieldType::SInt64,
        })
    }

    pub fn maybe_enum_or_message(&self) -> Result<MaybeEnumOrMessage> {
        Ok(match self {
            FieldType::Enum(e) => MaybeEnumOrMessage::Enum(upgrade(e)?),
            FieldType::Message(m) => MaybeEnumOrMessage::Message(upgrade(m)?),
            _ => MaybeEnumOrMessage::Others,
        })
    }

    pub fn tag_ident(&self) -> Result<&'static str> {
        Ok(match *self {
            FieldType::Double => "Double",
            FieldType::Float => "Float",
            FieldType::Int32 => "Int32",
            FieldType::Int64 => "Int64",
            FieldType::UInt32 => "UInt32",
            FieldType::UInt64 => "UInt64",
            FieldType::SInt32 => "SInt32",
            FieldType::SInt64 => "SInt64",
            FieldType::Fixed32 => "Fixed32",
            FieldType::Fixed64 => "Fixed64",
            FieldType::SFixed32 => "SFixed32",
            FieldType::SFixed64 => "SFixed64",
            FieldType::Bool => "Bool",
            FieldType::Group => Err(ErrorKind::GroupNotSupported)?,
            FieldType::String => "String",
            FieldType::Bytes => "Bytes",
            FieldType::Enum(_) => "Enum",
            FieldType::Message(_) => "Message",
        })
    }

    pub fn numerical_rust_type(&self) -> Result<&'static str> {
        Ok(match *self {
            FieldType::Double => "f64",
            FieldType::Float => "f32",
            FieldType::Int32 => "i32",
            FieldType::Int64 => "i64",
            FieldType::UInt32 => "u32",
            FieldType::UInt64 => "u64",
            FieldType::SInt32 => "i32",
            FieldType::SInt64 => "i64",
            FieldType::Fixed32 => "u32",
            FieldType::Fixed64 => "u64",
            FieldType::SFixed32 => "i32",
            FieldType::SFixed64 => "i64",
            FieldType::Bool => "bool",
            _ => Err(ErrorKind::InternalError {
                detail: "numerical_rust_type() is invoked for non-numerical type".to_string(),
            })?,
        })
    }

    pub fn proto_name(&self) -> Result<String> {
        Ok(match self {
            FieldType::Double => "double".to_string(),
            FieldType::Float => "float".to_string(),
            FieldType::Int32 => "int32".to_string(),
            FieldType::Int64 => "int64".to_string(),
            FieldType::UInt32 => "uint32".to_string(),
            FieldType::UInt64 => "uint64".to_string(),
            FieldType::SInt32 => "sint32".to_string(),
            FieldType::SInt64 => "sint64".to_string(),
            FieldType::Fixed32 => "fixed32".to_string(),
            FieldType::Fixed64 => "fixed64".to_string(),
            FieldType::SFixed32 => "sfixed32".to_string(),
            FieldType::SFixed64 => "sfixed64".to_string(),
            FieldType::Bool => "bool".to_string(),
            FieldType::Group => Err(ErrorKind::GroupNotSupported)?,
            FieldType::String => "string".to_string(),
            FieldType::Bytes => "bytes".to_string(),
            FieldType::Enum(e) => upgrade(e)?.proto_name().to_string(),
            FieldType::Message(m) => upgrade(m)?.proto_name().to_string(),
        })
    }
}

impl FieldLabel {
    pub fn tag_ident(&self) -> &str {
        match *self {
            FieldLabel::Required => "Required",
            FieldLabel::Optional => "Optional",
            FieldLabel::Unlabeled => "Unlabeled",
            FieldLabel::Repeated => "Repeated",
        }
    }
}

impl MessageOrEnum {
    fn fully_qualified_type_name(&self) -> String {
        match self {
            MessageOrEnum::Message(m) => m
                .package()
                .iter()
                .chain(m.outer_messages().iter())
                .chain(iter::once(&m.proto_name().to_string()))
                .join("."),
            MessageOrEnum::Enum(e) => e
                .package()
                .iter()
                .chain(e.outer_messages().iter())
                .chain(iter::once(&e.proto_name().to_string()))
                .join("."),
        }
    }
}

#[test]
fn test_make_module_path() {
    let package = "google.protobuf.compiler".split('.');
    let outer_messages = iter::once("CodeGeneratorResponse");
    let empty = iter::empty();
    assert_eq!(
        "self::puroro_root::google::protobuf::compiler",
        make_module_path(package.clone(), empty.clone())
    );
    assert_eq!(
        "self::puroro_root::puroro_nested::code_generator_response",
        make_module_path(empty.clone(), outer_messages.clone())
    );
    assert_eq!(
        "self::puroro_root::google::protobuf::compiler::puroro_nested::code_generator_response",
        make_module_path(package.clone(), outer_messages.clone())
    );
}

fn make_module_path<'a, I, J>(package: I, outer_messages: J) -> String
where
    I: Iterator<Item = &'a str>,
    J: Iterator<Item = &'a str> + Clone,
{
    let package = package.map(|s| utils::get_keyword_safe_ident(s));

    let outer_messages = outer_messages.map(|s| {
        format!(
            "puroro_nested::{}",
            utils::get_keyword_safe_ident(&utils::to_lower_snake_case(s))
        )
    });
    let mut modules_iter = iter::once("self".to_string())
        .chain(iter::once("puroro_root".to_string()))
        .chain(package)
        .chain(outer_messages);
    modules_iter.join("::")
}

fn upgrade<T>(weak: &Weak<T>) -> Result<Rc<T>> {
    Ok(Weak::upgrade(weak).ok_or(ErrorKind::InternalError {
        detail: "Failed to upgrade a Weak<> pointer.".to_string(),
    })?)
}<|MERGE_RESOLUTION|>--- conflicted
+++ resolved
@@ -593,19 +593,6 @@
         ))
     }
 
-<<<<<<< HEAD
-    pub fn rust_absolute_field_trait_path(&self) -> Result<String> {
-        let m = self.message()?;
-        Ok(format!(
-            "{path}::puroro_traits::{submodule}_fields::Field{number}",
-            path = make_module_path(
-                m.package.iter().map(|s| s.borrow()),
-                m.outer_messages.iter().map(|s| s.borrow())
-            ),
-            submodule = m.rust_nested_module_ident(),
-            number = self.number(),
-        ))
-=======
     pub fn trait_scalar_getter_type(&self) -> Result<String> {
         Ok(match self.field_type()? {
             FieldType::Double => "f64".to_string(),
@@ -643,7 +630,6 @@
                 field_number = self.number()
             ),
         })
->>>>>>> 86a88fbe
     }
 }
 
