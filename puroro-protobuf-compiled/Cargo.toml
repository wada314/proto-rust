--- conflicted
+++ resolved
@@ -9,10 +9,6 @@
 # See more keys and their definitions at https://doc.rust-lang.org/cargo/reference/manifest.html
 
 [dependencies]
-<<<<<<< HEAD
-puroro = { path = "../puroro", version = "0.3.1" }
-=======
-puroro = { version = "0.3.0" }
->>>>>>> 8ac792a4
+puroro = { version = "0.3.1" }
 
 [lib]